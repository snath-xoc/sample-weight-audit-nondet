{
 "cells": [
  {
   "cell_type": "markdown",
   "metadata": {},
   "source": [
    "## scikit-learn sample_weight compliance report\n",
    "\n",
    "This notebook runs compliance tests on all scikit-learn estimators. Estimator as inspected to check whether they are expected to have a stochastic fit or not. If the fit is stochastic, a dedicated statistical test is performed, otherwise a deterministic estimator check is run instead."
   ]
  },
  {
   "cell_type": "code",
   "execution_count": 1,
   "metadata": {},
   "outputs": [],
   "source": [
    "import os\n",
    "os.environ[\"SCIPY_ARRAY_API\"] = \"1\""
   ]
  },
  {
   "cell_type": "code",
   "execution_count": 2,
   "metadata": {},
   "outputs": [
    {
     "name": "stdout",
     "output_type": "stream",
     "text": [
      "\n",
      "System:\n",
      "    python: 3.12.4 | packaged by conda-forge | (main, Jun 17 2024, 10:13:44) [Clang 16.0.6 ]\n",
      "executable: /Users/shrutinath/micromamba/envs/scikit-learn/bin/python\n",
      "   machine: macOS-14.3-arm64-arm-64bit\n",
      "\n",
      "Python dependencies:\n",
      "      sklearn: 1.7.dev0\n",
      "          pip: 24.0\n",
      "   setuptools: 75.8.0\n",
<<<<<<< HEAD
      "        numpy: 2.0.0\n",
      "        scipy: 1.14.0\n",
      "       Cython: 3.0.10\n",
      "       pandas: 2.2.2\n",
      "   matplotlib: 3.9.0\n",
      "       joblib: 1.4.2\n",
=======
      "        numpy: 2.1.3\n",
      "        scipy: 1.15.1\n",
      "       Cython: 3.0.11\n",
      "       pandas: 2.2.3\n",
      "   matplotlib: 3.10.0\n",
      "       joblib: 1.5.dev0\n",
>>>>>>> 9c4fc53b
      "threadpoolctl: 3.5.0\n",
      "\n",
      "Built with OpenMP: True\n",
      "\n",
      "threadpoolctl info:\n",
      "       user_api: blas\n",
      "   internal_api: openblas\n",
      "    num_threads: 8\n",
      "         prefix: libopenblas\n",
      "       filepath: /Users/shrutinath/micromamba/envs/scikit-learn/lib/libopenblas.0.dylib\n",
      "        version: 0.3.27\n",
      "threading_layer: openmp\n",
      "   architecture: VORTEX\n",
      "\n",
      "       user_api: openmp\n",
      "   internal_api: openmp\n",
      "    num_threads: 8\n",
      "         prefix: libomp\n",
      "       filepath: /Users/shrutinath/micromamba/envs/scikit-learn/lib/libomp.dylib\n",
      "        version: None\n"
     ]
    }
   ],
   "source": [
    "import sklearn\n",
    "\n",
    "sklearn.show_versions()"
   ]
  },
  {
   "cell_type": "code",
   "execution_count": 3,
   "metadata": {},
   "outputs": [],
   "source": [
    "from inspect import signature\n",
    "import traceback\n",
    "import warnings\n",
    "import pandas as pd\n",
    "from sklearn.base import is_clusterer\n",
    "from sklearn.utils import all_estimators\n",
    "from sklearn.utils.estimator_checks import check_sample_weight_equivalence_on_dense_data\n",
    "from sklearn.exceptions import ConvergenceWarning\n",
    "import threadpoolctl\n",
    "\n",
    "\n",
<<<<<<< HEAD
    "import sys\n",
    "sys.path.insert(1,\"../src/\")\n",
=======
>>>>>>> 9c4fc53b
    "from sample_weight_audit import check_weighted_repeated_estimator_fit_equivalence\n",
    "from sample_weight_audit.exceptions import UnexpectedDeterministicPredictions\n",
    "from sample_weight_audit.sklearn_stochastic_params import STOCHASTIC_FIT_PARAMS\n",
    "\n",
    "# HistGradientBoostingClassifier trashes the OpenMP thread pool on repeated\n",
    "# small fits.\n",
    "threadpoolctl.threadpool_limits(limits=1, user_api=\"openmp\")\n",
    "warnings.filterwarnings(\"ignore\", category=RuntimeWarning)  # division by zero in AdaBoost\n",
    "warnings.filterwarnings(\"ignore\", category=ConvergenceWarning)  # liblinear can fail to converge\n",
    "warnings.filterwarnings(\"ignore\", category=UserWarning)  # KBinsDiscretizer with collapsed bins"
   ]
  },
  {
   "cell_type": "code",
   "execution_count": 4,
   "metadata": {},
   "outputs": [],
   "source": [
    "from sklearn.linear_model import LogisticRegressionCV\n",
    "\n",
    "ESTIMATORS_TO_SKIP = [\n",
    "    LogisticRegressionCV,  # too slow and already somewhat tested by LogisticRegression\n",
    "]"
   ]
  },
  {
   "cell_type": "code",
   "execution_count": 5,
   "metadata": {},
   "outputs": [
    {
     "name": "stdout",
     "output_type": "stream",
     "text": [
      "⚠ ARDRegression does not support sample_weight\n",
      "Evaluating AdaBoostClassifier(estimator=DecisionTreeClassifier(max_features=0.5,\n",
      "                                                    min_weight_fraction_leaf=0.1))\n"
     ]
    },
    {
     "name": "stderr",
     "output_type": "stream",
     "text": [
<<<<<<< HEAD
      "100%|██████████| 30/30 [00:01<00:00, 17.60it/s]\n"
=======
      "100%|██████████| 100/100 [00:06<00:00, 14.79it/s]\n"
>>>>>>> 9c4fc53b
     ]
    },
    {
     "name": "stdout",
     "output_type": "stream",
     "text": [
<<<<<<< HEAD
      "✅ AdaBoostClassifier: (p_value: 1.000\n",
      "Evaluating AdaBoostRegressor(estimator=DecisionTreeRegressor(max_depth=1,\n",
      "                                                  max_features=0.5))\n"
=======
      "✅ AdaBoostClassifier: (min p_value: 0.078)\n",
      "Evaluating AdaBoostRegressor(estimator=DecisionTreeRegressor(max_features=0.5,\n",
      "                                                  min_weight_fraction_leaf=0.1))\n"
>>>>>>> 9c4fc53b
     ]
    },
    {
     "name": "stderr",
     "output_type": "stream",
     "text": [
<<<<<<< HEAD
      "100%|██████████| 30/30 [00:00<00:00, 52.65it/s]\n"
=======
      "100%|██████████| 100/100 [00:05<00:00, 17.85it/s]\n"
>>>>>>> 9c4fc53b
     ]
    },
    {
     "name": "stdout",
     "output_type": "stream",
     "text": [
<<<<<<< HEAD
      "✅ AdaBoostRegressor: (p_value: 0.594\n",
=======
      "✅ AdaBoostRegressor: (min p_value: 0.016)\n",
>>>>>>> 9c4fc53b
      "⚠ AdditiveChi2Sampler does not support sample_weight\n",
      "⚠ AffinityPropagation does not support sample_weight\n",
      "⚠ AgglomerativeClustering does not support sample_weight\n",
      "Evaluating BaggingClassifier()\n"
     ]
    },
    {
     "name": "stderr",
     "output_type": "stream",
     "text": [
<<<<<<< HEAD
      "100%|██████████| 30/30 [00:00<00:00, 61.34it/s]\n"
=======
      "100%|██████████| 100/100 [00:01<00:00, 55.39it/s]\n"
>>>>>>> 9c4fc53b
     ]
    },
    {
     "name": "stdout",
     "output_type": "stream",
     "text": [
<<<<<<< HEAD
      "❌ BaggingClassifier: (p_value: 0.000\n",
=======
      "❌ BaggingClassifier: (min p_value: 0.000)\n",
>>>>>>> 9c4fc53b
      "Evaluating BaggingRegressor()\n"
     ]
    },
    {
     "name": "stderr",
     "output_type": "stream",
     "text": [
<<<<<<< HEAD
      "100%|██████████| 30/30 [00:00<00:00, 67.79it/s]\n"
=======
      "100%|██████████| 100/100 [00:01<00:00, 58.00it/s]\n"
>>>>>>> 9c4fc53b
     ]
    },
    {
     "name": "stdout",
     "output_type": "stream",
     "text": [
<<<<<<< HEAD
      "❌ BaggingRegressor: (p_value: 0.000\n",
=======
      "❌ BaggingRegressor: (min p_value: 0.000)\n",
>>>>>>> 9c4fc53b
      "✅ BayesianRidge() passed the deterministic check\n",
      "✅ BernoulliNB() passed the deterministic check\n",
      "⚠ BernoulliRBM does not support sample_weight\n",
      "⚠ Binarizer does not support sample_weight\n",
      "⚠ Birch does not support sample_weight\n",
<<<<<<< HEAD
      "Evaluating BisectingKMeans()\n"
=======
      "Evaluating BisectingKMeans(n_clusters=10)\n"
>>>>>>> 9c4fc53b
     ]
    },
    {
     "name": "stderr",
     "output_type": "stream",
     "text": [
<<<<<<< HEAD
      "100%|██████████| 30/30 [00:00<00:00, 281.39it/s]\n"
=======
      "100%|██████████| 100/100 [00:00<00:00, 227.59it/s]\n"
>>>>>>> 9c4fc53b
     ]
    },
    {
     "name": "stdout",
     "output_type": "stream",
     "text": [
<<<<<<< HEAD
      "⚠ BisectingKMeans with different random states led to the same predictions\n",
      "❌ BisectingKMeans(random_state=0) failed the deterministic check\n",
=======
      "✅ BisectingKMeans: (min p_value: 0.004)\n",
>>>>>>> 9c4fc53b
      "⚠ CCA does not support sample_weight\n",
      "✅ CalibratedClassifierCV() passed the deterministic check\n",
      "✅ CategoricalNB() passed the deterministic check\n",
      "⚠ ClassifierChain does not support sample_weight\n",
      "⚠ ColumnTransformer does not support sample_weight\n",
      "✅ ComplementNB() passed the deterministic check\n",
      "✅ DBSCAN() passed the deterministic check\n",
      "Evaluating DecisionTreeClassifier(max_features=0.5, min_weight_fraction_leaf=0.1)\n"
     ]
    },
    {
     "name": "stderr",
     "output_type": "stream",
     "text": [
<<<<<<< HEAD
      "100%|██████████| 30/30 [00:00<00:00, 557.25it/s]\n"
=======
      "100%|██████████| 100/100 [00:00<00:00, 645.68it/s]\n"
>>>>>>> 9c4fc53b
     ]
    },
    {
     "name": "stdout",
     "output_type": "stream",
     "text": [
<<<<<<< HEAD
      "✅ DecisionTreeClassifier: (p_value: 1.000\n",
=======
      "✅ DecisionTreeClassifier: (min p_value: 0.211)\n",
>>>>>>> 9c4fc53b
      "Evaluating DecisionTreeRegressor(max_features=0.5)\n"
     ]
    },
    {
     "name": "stderr",
     "output_type": "stream",
     "text": [
<<<<<<< HEAD
      "100%|██████████| 30/30 [00:00<00:00, 878.94it/s]\n"
=======
      "100%|██████████| 100/100 [00:00<00:00, 930.29it/s]\n"
>>>>>>> 9c4fc53b
     ]
    },
    {
     "name": "stdout",
     "output_type": "stream",
     "text": [
<<<<<<< HEAD
      "✅ DecisionTreeRegressor: (p_value: 0.071\n",
=======
      "❌ DecisionTreeRegressor: (min p_value: 0.000)\n",
>>>>>>> 9c4fc53b
      "⚠ DictVectorizer does not support sample_weight\n",
      "⚠ DictionaryLearning does not support sample_weight\n",
      "Evaluating DummyClassifier(strategy='stratified')\n"
     ]
    },
    {
     "name": "stderr",
     "output_type": "stream",
     "text": [
<<<<<<< HEAD
      "100%|██████████| 30/30 [00:00<00:00, 814.29it/s]\n"
=======
      "100%|██████████| 100/100 [00:00<00:00, 1836.35it/s]\n"
>>>>>>> 9c4fc53b
     ]
    },
    {
     "name": "stdout",
     "output_type": "stream",
     "text": [
<<<<<<< HEAD
      "✅ DummyClassifier: (p_value: 1.000\n",
=======
      "✅ DummyClassifier: (min p_value: 0.282)\n",
>>>>>>> 9c4fc53b
      "✅ DummyRegressor() passed the deterministic check\n",
      "Evaluating ElasticNet(selection='random')\n"
     ]
    },
    {
     "name": "stderr",
     "output_type": "stream",
     "text": [
<<<<<<< HEAD
      "100%|██████████| 30/30 [00:00<00:00, 843.00it/s]\n"
=======
      "100%|██████████| 100/100 [00:00<00:00, 915.67it/s]\n"
>>>>>>> 9c4fc53b
     ]
    },
    {
     "name": "stdout",
     "output_type": "stream",
     "text": [
<<<<<<< HEAD
      "✅ ElasticNet: (p_value: 1.000\n",
=======
      "✅ ElasticNet: (min p_value: 0.282)\n",
>>>>>>> 9c4fc53b
      "Evaluating ElasticNetCV(selection='random')\n"
     ]
    },
    {
     "name": "stderr",
     "output_type": "stream",
     "text": [
<<<<<<< HEAD
      "100%|██████████| 30/30 [00:00<00:00, 53.98it/s]\n"
=======
      "100%|██████████| 100/100 [00:02<00:00, 40.78it/s]\n"
>>>>>>> 9c4fc53b
     ]
    },
    {
     "name": "stdout",
     "output_type": "stream",
     "text": [
<<<<<<< HEAD
      "✅ ElasticNetCV: (p_value: 1.000\n",
=======
      "✅ ElasticNetCV: (min p_value: 0.024)\n",
>>>>>>> 9c4fc53b
      "Evaluating ExtraTreeClassifier()\n"
     ]
    },
    {
     "name": "stderr",
     "output_type": "stream",
     "text": [
<<<<<<< HEAD
      "100%|██████████| 30/30 [00:00<00:00, 567.02it/s]\n"
=======
      "100%|██████████| 100/100 [00:00<00:00, 843.14it/s]\n"
>>>>>>> 9c4fc53b
     ]
    },
    {
     "name": "stdout",
     "output_type": "stream",
     "text": [
<<<<<<< HEAD
      "✅ ExtraTreeClassifier: (p_value: 1.000\n",
=======
      "✅ ExtraTreeClassifier: (min p_value: 0.908)\n",
>>>>>>> 9c4fc53b
      "Evaluating ExtraTreeRegressor()\n"
     ]
    },
    {
     "name": "stderr",
     "output_type": "stream",
     "text": [
<<<<<<< HEAD
      "100%|██████████| 30/30 [00:00<00:00, 889.38it/s]\n"
=======
      "100%|██████████| 100/100 [00:00<00:00, 923.34it/s]\n"
>>>>>>> 9c4fc53b
     ]
    },
    {
     "name": "stdout",
     "output_type": "stream",
     "text": [
<<<<<<< HEAD
      "✅ ExtraTreeRegressor: (p_value: 0.808\n",
=======
      "❌ ExtraTreeRegressor: (min p_value: 0.001)\n",
>>>>>>> 9c4fc53b
      "Evaluating ExtraTreesClassifier()\n"
     ]
    },
    {
     "name": "stderr",
     "output_type": "stream",
     "text": [
<<<<<<< HEAD
      "100%|██████████| 30/30 [00:02<00:00, 13.27it/s]\n"
=======
      "100%|██████████| 100/100 [00:08<00:00, 12.47it/s]\n"
>>>>>>> 9c4fc53b
     ]
    },
    {
     "name": "stdout",
     "output_type": "stream",
     "text": [
<<<<<<< HEAD
      "✅ ExtraTreesClassifier: (p_value: 1.000\n",
=======
      "✅ ExtraTreesClassifier: (min p_value: 0.078)\n",
>>>>>>> 9c4fc53b
      "Evaluating ExtraTreesRegressor()\n"
     ]
    },
    {
     "name": "stderr",
     "output_type": "stream",
     "text": [
<<<<<<< HEAD
      "100%|██████████| 30/30 [00:02<00:00, 14.69it/s]\n"
=======
      "100%|██████████| 100/100 [00:07<00:00, 12.82it/s]\n"
>>>>>>> 9c4fc53b
     ]
    },
    {
     "name": "stdout",
     "output_type": "stream",
     "text": [
<<<<<<< HEAD
      "✅ ExtraTreesRegressor: (p_value: 0.594\n",
=======
      "✅ ExtraTreesRegressor: (min p_value: 0.006)\n",
>>>>>>> 9c4fc53b
      "⚠ FactorAnalysis does not support sample_weight\n",
      "⚠ FastICA does not support sample_weight\n",
      "⚠ FeatureAgglomeration does not support sample_weight\n",
      "⚠ FeatureHasher does not support sample_weight\n",
      "⚠ FeatureUnion does not support sample_weight\n",
      "⚠ FixedThresholdClassifier does not support sample_weight\n",
      "⚠ FunctionTransformer does not support sample_weight\n",
      "✅ GammaRegressor() passed the deterministic check\n",
      "✅ GaussianNB() passed the deterministic check\n",
      "⚠ GaussianProcessClassifier does not support sample_weight\n",
      "⚠ GaussianProcessRegressor does not support sample_weight\n",
      "⚠ GaussianRandomProjection does not support sample_weight\n",
      "⚠ GenericUnivariateSelect does not support sample_weight\n",
      "Evaluating GradientBoostingClassifier(max_features=0.5)\n"
     ]
    },
    {
     "name": "stderr",
     "output_type": "stream",
     "text": [
<<<<<<< HEAD
      "100%|██████████| 30/30 [00:05<00:00,  6.00it/s]\n"
=======
      "100%|██████████| 100/100 [00:20<00:00,  4.96it/s]\n"
>>>>>>> 9c4fc53b
     ]
    },
    {
     "name": "stdout",
     "output_type": "stream",
     "text": [
<<<<<<< HEAD
      "✅ GradientBoostingClassifier: (p_value: 0.808\n",
=======
      "✅ GradientBoostingClassifier: (min p_value: 0.024)\n",
>>>>>>> 9c4fc53b
      "Evaluating GradientBoostingRegressor(max_features=0.5)\n"
     ]
    },
    {
     "name": "stderr",
     "output_type": "stream",
     "text": [
<<<<<<< HEAD
      "100%|██████████| 30/30 [00:01<00:00, 29.53it/s]\n"
=======
      "100%|██████████| 100/100 [00:04<00:00, 23.11it/s]\n"
>>>>>>> 9c4fc53b
     ]
    },
    {
     "name": "stdout",
     "output_type": "stream",
     "text": [
<<<<<<< HEAD
      "✅ GradientBoostingRegressor: (p_value: 0.999\n",
=======
      "✅ GradientBoostingRegressor: (min p_value: 0.004)\n",
>>>>>>> 9c4fc53b
      "⚠ HDBSCAN does not support sample_weight\n",
      "⚠ HashingVectorizer does not support sample_weight\n",
      "Evaluating HistGradientBoostingClassifier(max_features=0.5)\n"
     ]
    },
    {
     "name": "stderr",
     "output_type": "stream",
     "text": [
<<<<<<< HEAD
      "100%|██████████| 30/30 [00:02<00:00, 13.67it/s]\n"
=======
      "100%|██████████| 100/100 [00:08<00:00, 11.21it/s]\n"
>>>>>>> 9c4fc53b
     ]
    },
    {
     "name": "stdout",
     "output_type": "stream",
     "text": [
<<<<<<< HEAD
      "❌ HistGradientBoostingClassifier: (p_value: 0.000\n",
=======
      "❌ HistGradientBoostingClassifier: (min p_value: 0.000)\n",
>>>>>>> 9c4fc53b
      "Evaluating HistGradientBoostingRegressor(max_features=0.5)\n"
     ]
    },
    {
     "name": "stderr",
     "output_type": "stream",
     "text": [
<<<<<<< HEAD
      "100%|██████████| 30/30 [00:00<00:00, 41.34it/s]\n",
      "/Users/shrutinath/sklearn-dev/scikit-learn/sklearn/preprocessing/_discretization.py:298: FutureWarning: The current default behavior, quantile_method='linear', will be changed to quantile_method='averaged_inverted_cdf' in scikit-learn version 1.9 to naturally support sample weight equivalence properties by default. Pass quantile_method='averaged_inverted_cdf' explicitly to silence this warning.\n",
      "  warnings.warn(\n"
=======
      "100%|██████████| 100/100 [00:03<00:00, 30.57it/s]\n"
>>>>>>> 9c4fc53b
     ]
    },
    {
     "name": "stdout",
     "output_type": "stream",
     "text": [
<<<<<<< HEAD
      "❌ HistGradientBoostingRegressor: (p_value: 0.000\n",
=======
      "❌ HistGradientBoostingRegressor: (min p_value: 0.000)\n",
>>>>>>> 9c4fc53b
      "❌ HuberRegressor() failed the deterministic check\n",
      "⚠ IncrementalPCA does not support sample_weight\n",
      "⚠ Isomap does not support sample_weight\n",
      "❌ IsotonicRegression() failed the deterministic check\n",
<<<<<<< HEAD
      "Evaluating KBinsDiscretizer(encode='ordinal', subsample=50)\n"
=======
      "Evaluating KBinsDiscretizer(encode='ordinal', quantile_method='averaged_inverted_cdf',\n",
      "                 subsample=50)\n"
>>>>>>> 9c4fc53b
     ]
    },
    {
     "name": "stderr",
     "output_type": "stream",
     "text": [
<<<<<<< HEAD
      "  0%|          | 0/30 [00:00<?, ?it/s]/Users/shrutinath/sklearn-dev/scikit-learn/sklearn/preprocessing/_discretization.py:298: FutureWarning: The current default behavior, quantile_method='linear', will be changed to quantile_method='averaged_inverted_cdf' in scikit-learn version 1.9 to naturally support sample weight equivalence properties by default. Pass quantile_method='averaged_inverted_cdf' explicitly to silence this warning.\n",
      "  warnings.warn(\n",
      "/Users/shrutinath/sklearn-dev/scikit-learn/sklearn/preprocessing/_discretization.py:298: FutureWarning: The current default behavior, quantile_method='linear', will be changed to quantile_method='averaged_inverted_cdf' in scikit-learn version 1.9 to naturally support sample weight equivalence properties by default. Pass quantile_method='averaged_inverted_cdf' explicitly to silence this warning.\n",
      "  warnings.warn(\n",
      "/Users/shrutinath/sklearn-dev/scikit-learn/sklearn/preprocessing/_discretization.py:298: FutureWarning: The current default behavior, quantile_method='linear', will be changed to quantile_method='averaged_inverted_cdf' in scikit-learn version 1.9 to naturally support sample weight equivalence properties by default. Pass quantile_method='averaged_inverted_cdf' explicitly to silence this warning.\n",
      "  warnings.warn(\n",
      "/Users/shrutinath/sklearn-dev/scikit-learn/sklearn/preprocessing/_discretization.py:298: FutureWarning: The current default behavior, quantile_method='linear', will be changed to quantile_method='averaged_inverted_cdf' in scikit-learn version 1.9 to naturally support sample weight equivalence properties by default. Pass quantile_method='averaged_inverted_cdf' explicitly to silence this warning.\n",
      "  warnings.warn(\n",
      "/Users/shrutinath/sklearn-dev/scikit-learn/sklearn/preprocessing/_discretization.py:298: FutureWarning: The current default behavior, quantile_method='linear', will be changed to quantile_method='averaged_inverted_cdf' in scikit-learn version 1.9 to naturally support sample weight equivalence properties by default. Pass quantile_method='averaged_inverted_cdf' explicitly to silence this warning.\n",
      "  warnings.warn(\n",
      "/Users/shrutinath/sklearn-dev/scikit-learn/sklearn/preprocessing/_discretization.py:298: FutureWarning: The current default behavior, quantile_method='linear', will be changed to quantile_method='averaged_inverted_cdf' in scikit-learn version 1.9 to naturally support sample weight equivalence properties by default. Pass quantile_method='averaged_inverted_cdf' explicitly to silence this warning.\n",
      "  warnings.warn(\n",
      "/Users/shrutinath/sklearn-dev/scikit-learn/sklearn/preprocessing/_discretization.py:298: FutureWarning: The current default behavior, quantile_method='linear', will be changed to quantile_method='averaged_inverted_cdf' in scikit-learn version 1.9 to naturally support sample weight equivalence properties by default. Pass quantile_method='averaged_inverted_cdf' explicitly to silence this warning.\n",
      "  warnings.warn(\n",
      "/Users/shrutinath/sklearn-dev/scikit-learn/sklearn/preprocessing/_discretization.py:298: FutureWarning: The current default behavior, quantile_method='linear', will be changed to quantile_method='averaged_inverted_cdf' in scikit-learn version 1.9 to naturally support sample weight equivalence properties by default. Pass quantile_method='averaged_inverted_cdf' explicitly to silence this warning.\n",
      "  warnings.warn(\n",
      "/Users/shrutinath/sklearn-dev/scikit-learn/sklearn/preprocessing/_discretization.py:298: FutureWarning: The current default behavior, quantile_method='linear', will be changed to quantile_method='averaged_inverted_cdf' in scikit-learn version 1.9 to naturally support sample weight equivalence properties by default. Pass quantile_method='averaged_inverted_cdf' explicitly to silence this warning.\n",
      "  warnings.warn(\n",
      "/Users/shrutinath/sklearn-dev/scikit-learn/sklearn/preprocessing/_discretization.py:298: FutureWarning: The current default behavior, quantile_method='linear', will be changed to quantile_method='averaged_inverted_cdf' in scikit-learn version 1.9 to naturally support sample weight equivalence properties by default. Pass quantile_method='averaged_inverted_cdf' explicitly to silence this warning.\n",
      "  warnings.warn(\n",
      "/Users/shrutinath/sklearn-dev/scikit-learn/sklearn/preprocessing/_discretization.py:298: FutureWarning: The current default behavior, quantile_method='linear', will be changed to quantile_method='averaged_inverted_cdf' in scikit-learn version 1.9 to naturally support sample weight equivalence properties by default. Pass quantile_method='averaged_inverted_cdf' explicitly to silence this warning.\n",
      "  warnings.warn(\n",
      "/Users/shrutinath/sklearn-dev/scikit-learn/sklearn/preprocessing/_discretization.py:298: FutureWarning: The current default behavior, quantile_method='linear', will be changed to quantile_method='averaged_inverted_cdf' in scikit-learn version 1.9 to naturally support sample weight equivalence properties by default. Pass quantile_method='averaged_inverted_cdf' explicitly to silence this warning.\n",
      "  warnings.warn(\n",
      "/Users/shrutinath/sklearn-dev/scikit-learn/sklearn/preprocessing/_discretization.py:298: FutureWarning: The current default behavior, quantile_method='linear', will be changed to quantile_method='averaged_inverted_cdf' in scikit-learn version 1.9 to naturally support sample weight equivalence properties by default. Pass quantile_method='averaged_inverted_cdf' explicitly to silence this warning.\n",
      "  warnings.warn(\n",
      "/Users/shrutinath/sklearn-dev/scikit-learn/sklearn/preprocessing/_discretization.py:298: FutureWarning: The current default behavior, quantile_method='linear', will be changed to quantile_method='averaged_inverted_cdf' in scikit-learn version 1.9 to naturally support sample weight equivalence properties by default. Pass quantile_method='averaged_inverted_cdf' explicitly to silence this warning.\n",
      "  warnings.warn(\n",
      "/Users/shrutinath/sklearn-dev/scikit-learn/sklearn/preprocessing/_discretization.py:298: FutureWarning: The current default behavior, quantile_method='linear', will be changed to quantile_method='averaged_inverted_cdf' in scikit-learn version 1.9 to naturally support sample weight equivalence properties by default. Pass quantile_method='averaged_inverted_cdf' explicitly to silence this warning.\n",
      "  warnings.warn(\n",
      "/Users/shrutinath/sklearn-dev/scikit-learn/sklearn/preprocessing/_discretization.py:298: FutureWarning: The current default behavior, quantile_method='linear', will be changed to quantile_method='averaged_inverted_cdf' in scikit-learn version 1.9 to naturally support sample weight equivalence properties by default. Pass quantile_method='averaged_inverted_cdf' explicitly to silence this warning.\n",
      "  warnings.warn(\n",
      "/Users/shrutinath/sklearn-dev/scikit-learn/sklearn/preprocessing/_discretization.py:298: FutureWarning: The current default behavior, quantile_method='linear', will be changed to quantile_method='averaged_inverted_cdf' in scikit-learn version 1.9 to naturally support sample weight equivalence properties by default. Pass quantile_method='averaged_inverted_cdf' explicitly to silence this warning.\n",
      "  warnings.warn(\n",
      "/Users/shrutinath/sklearn-dev/scikit-learn/sklearn/preprocessing/_discretization.py:298: FutureWarning: The current default behavior, quantile_method='linear', will be changed to quantile_method='averaged_inverted_cdf' in scikit-learn version 1.9 to naturally support sample weight equivalence properties by default. Pass quantile_method='averaged_inverted_cdf' explicitly to silence this warning.\n",
      "  warnings.warn(\n",
      "/Users/shrutinath/sklearn-dev/scikit-learn/sklearn/preprocessing/_discretization.py:298: FutureWarning: The current default behavior, quantile_method='linear', will be changed to quantile_method='averaged_inverted_cdf' in scikit-learn version 1.9 to naturally support sample weight equivalence properties by default. Pass quantile_method='averaged_inverted_cdf' explicitly to silence this warning.\n",
      "  warnings.warn(\n",
      "/Users/shrutinath/sklearn-dev/scikit-learn/sklearn/preprocessing/_discretization.py:298: FutureWarning: The current default behavior, quantile_method='linear', will be changed to quantile_method='averaged_inverted_cdf' in scikit-learn version 1.9 to naturally support sample weight equivalence properties by default. Pass quantile_method='averaged_inverted_cdf' explicitly to silence this warning.\n",
      "  warnings.warn(\n",
      "/Users/shrutinath/sklearn-dev/scikit-learn/sklearn/preprocessing/_discretization.py:298: FutureWarning: The current default behavior, quantile_method='linear', will be changed to quantile_method='averaged_inverted_cdf' in scikit-learn version 1.9 to naturally support sample weight equivalence properties by default. Pass quantile_method='averaged_inverted_cdf' explicitly to silence this warning.\n",
      "  warnings.warn(\n",
      "/Users/shrutinath/sklearn-dev/scikit-learn/sklearn/preprocessing/_discretization.py:298: FutureWarning: The current default behavior, quantile_method='linear', will be changed to quantile_method='averaged_inverted_cdf' in scikit-learn version 1.9 to naturally support sample weight equivalence properties by default. Pass quantile_method='averaged_inverted_cdf' explicitly to silence this warning.\n",
      "  warnings.warn(\n",
      "/Users/shrutinath/sklearn-dev/scikit-learn/sklearn/preprocessing/_discretization.py:298: FutureWarning: The current default behavior, quantile_method='linear', will be changed to quantile_method='averaged_inverted_cdf' in scikit-learn version 1.9 to naturally support sample weight equivalence properties by default. Pass quantile_method='averaged_inverted_cdf' explicitly to silence this warning.\n",
      "  warnings.warn(\n",
      "/Users/shrutinath/sklearn-dev/scikit-learn/sklearn/preprocessing/_discretization.py:298: FutureWarning: The current default behavior, quantile_method='linear', will be changed to quantile_method='averaged_inverted_cdf' in scikit-learn version 1.9 to naturally support sample weight equivalence properties by default. Pass quantile_method='averaged_inverted_cdf' explicitly to silence this warning.\n",
      "  warnings.warn(\n",
      "/Users/shrutinath/sklearn-dev/scikit-learn/sklearn/preprocessing/_discretization.py:298: FutureWarning: The current default behavior, quantile_method='linear', will be changed to quantile_method='averaged_inverted_cdf' in scikit-learn version 1.9 to naturally support sample weight equivalence properties by default. Pass quantile_method='averaged_inverted_cdf' explicitly to silence this warning.\n",
      "  warnings.warn(\n",
      "/Users/shrutinath/sklearn-dev/scikit-learn/sklearn/preprocessing/_discretization.py:298: FutureWarning: The current default behavior, quantile_method='linear', will be changed to quantile_method='averaged_inverted_cdf' in scikit-learn version 1.9 to naturally support sample weight equivalence properties by default. Pass quantile_method='averaged_inverted_cdf' explicitly to silence this warning.\n",
      "  warnings.warn(\n",
      "/Users/shrutinath/sklearn-dev/scikit-learn/sklearn/preprocessing/_discretization.py:298: FutureWarning: The current default behavior, quantile_method='linear', will be changed to quantile_method='averaged_inverted_cdf' in scikit-learn version 1.9 to naturally support sample weight equivalence properties by default. Pass quantile_method='averaged_inverted_cdf' explicitly to silence this warning.\n",
      "  warnings.warn(\n",
      "/Users/shrutinath/sklearn-dev/scikit-learn/sklearn/preprocessing/_discretization.py:298: FutureWarning: The current default behavior, quantile_method='linear', will be changed to quantile_method='averaged_inverted_cdf' in scikit-learn version 1.9 to naturally support sample weight equivalence properties by default. Pass quantile_method='averaged_inverted_cdf' explicitly to silence this warning.\n",
      "  warnings.warn(\n",
      "/Users/shrutinath/sklearn-dev/scikit-learn/sklearn/preprocessing/_discretization.py:298: FutureWarning: The current default behavior, quantile_method='linear', will be changed to quantile_method='averaged_inverted_cdf' in scikit-learn version 1.9 to naturally support sample weight equivalence properties by default. Pass quantile_method='averaged_inverted_cdf' explicitly to silence this warning.\n",
      "  warnings.warn(\n",
      "/Users/shrutinath/sklearn-dev/scikit-learn/sklearn/preprocessing/_discretization.py:298: FutureWarning: The current default behavior, quantile_method='linear', will be changed to quantile_method='averaged_inverted_cdf' in scikit-learn version 1.9 to naturally support sample weight equivalence properties by default. Pass quantile_method='averaged_inverted_cdf' explicitly to silence this warning.\n",
      "  warnings.warn(\n",
      "/Users/shrutinath/sklearn-dev/scikit-learn/sklearn/preprocessing/_discretization.py:298: FutureWarning: The current default behavior, quantile_method='linear', will be changed to quantile_method='averaged_inverted_cdf' in scikit-learn version 1.9 to naturally support sample weight equivalence properties by default. Pass quantile_method='averaged_inverted_cdf' explicitly to silence this warning.\n",
      "  warnings.warn(\n",
      "/Users/shrutinath/sklearn-dev/scikit-learn/sklearn/preprocessing/_discretization.py:298: FutureWarning: The current default behavior, quantile_method='linear', will be changed to quantile_method='averaged_inverted_cdf' in scikit-learn version 1.9 to naturally support sample weight equivalence properties by default. Pass quantile_method='averaged_inverted_cdf' explicitly to silence this warning.\n",
      "  warnings.warn(\n",
      "/Users/shrutinath/sklearn-dev/scikit-learn/sklearn/preprocessing/_discretization.py:298: FutureWarning: The current default behavior, quantile_method='linear', will be changed to quantile_method='averaged_inverted_cdf' in scikit-learn version 1.9 to naturally support sample weight equivalence properties by default. Pass quantile_method='averaged_inverted_cdf' explicitly to silence this warning.\n",
      "  warnings.warn(\n",
      "/Users/shrutinath/sklearn-dev/scikit-learn/sklearn/preprocessing/_discretization.py:298: FutureWarning: The current default behavior, quantile_method='linear', will be changed to quantile_method='averaged_inverted_cdf' in scikit-learn version 1.9 to naturally support sample weight equivalence properties by default. Pass quantile_method='averaged_inverted_cdf' explicitly to silence this warning.\n",
      "  warnings.warn(\n",
      "/Users/shrutinath/sklearn-dev/scikit-learn/sklearn/preprocessing/_discretization.py:298: FutureWarning: The current default behavior, quantile_method='linear', will be changed to quantile_method='averaged_inverted_cdf' in scikit-learn version 1.9 to naturally support sample weight equivalence properties by default. Pass quantile_method='averaged_inverted_cdf' explicitly to silence this warning.\n",
      "  warnings.warn(\n",
      "/Users/shrutinath/sklearn-dev/scikit-learn/sklearn/preprocessing/_discretization.py:298: FutureWarning: The current default behavior, quantile_method='linear', will be changed to quantile_method='averaged_inverted_cdf' in scikit-learn version 1.9 to naturally support sample weight equivalence properties by default. Pass quantile_method='averaged_inverted_cdf' explicitly to silence this warning.\n",
      "  warnings.warn(\n",
      "/Users/shrutinath/sklearn-dev/scikit-learn/sklearn/preprocessing/_discretization.py:298: FutureWarning: The current default behavior, quantile_method='linear', will be changed to quantile_method='averaged_inverted_cdf' in scikit-learn version 1.9 to naturally support sample weight equivalence properties by default. Pass quantile_method='averaged_inverted_cdf' explicitly to silence this warning.\n",
      "  warnings.warn(\n",
      "/Users/shrutinath/sklearn-dev/scikit-learn/sklearn/preprocessing/_discretization.py:298: FutureWarning: The current default behavior, quantile_method='linear', will be changed to quantile_method='averaged_inverted_cdf' in scikit-learn version 1.9 to naturally support sample weight equivalence properties by default. Pass quantile_method='averaged_inverted_cdf' explicitly to silence this warning.\n",
      "  warnings.warn(\n",
      "/Users/shrutinath/sklearn-dev/scikit-learn/sklearn/preprocessing/_discretization.py:298: FutureWarning: The current default behavior, quantile_method='linear', will be changed to quantile_method='averaged_inverted_cdf' in scikit-learn version 1.9 to naturally support sample weight equivalence properties by default. Pass quantile_method='averaged_inverted_cdf' explicitly to silence this warning.\n",
      "  warnings.warn(\n",
      "/Users/shrutinath/sklearn-dev/scikit-learn/sklearn/preprocessing/_discretization.py:298: FutureWarning: The current default behavior, quantile_method='linear', will be changed to quantile_method='averaged_inverted_cdf' in scikit-learn version 1.9 to naturally support sample weight equivalence properties by default. Pass quantile_method='averaged_inverted_cdf' explicitly to silence this warning.\n",
      "  warnings.warn(\n",
      "/Users/shrutinath/sklearn-dev/scikit-learn/sklearn/preprocessing/_discretization.py:298: FutureWarning: The current default behavior, quantile_method='linear', will be changed to quantile_method='averaged_inverted_cdf' in scikit-learn version 1.9 to naturally support sample weight equivalence properties by default. Pass quantile_method='averaged_inverted_cdf' explicitly to silence this warning.\n",
      "  warnings.warn(\n",
      "/Users/shrutinath/sklearn-dev/scikit-learn/sklearn/preprocessing/_discretization.py:298: FutureWarning: The current default behavior, quantile_method='linear', will be changed to quantile_method='averaged_inverted_cdf' in scikit-learn version 1.9 to naturally support sample weight equivalence properties by default. Pass quantile_method='averaged_inverted_cdf' explicitly to silence this warning.\n",
      "  warnings.warn(\n",
      "/Users/shrutinath/sklearn-dev/scikit-learn/sklearn/preprocessing/_discretization.py:298: FutureWarning: The current default behavior, quantile_method='linear', will be changed to quantile_method='averaged_inverted_cdf' in scikit-learn version 1.9 to naturally support sample weight equivalence properties by default. Pass quantile_method='averaged_inverted_cdf' explicitly to silence this warning.\n",
      "  warnings.warn(\n",
      "/Users/shrutinath/sklearn-dev/scikit-learn/sklearn/preprocessing/_discretization.py:298: FutureWarning: The current default behavior, quantile_method='linear', will be changed to quantile_method='averaged_inverted_cdf' in scikit-learn version 1.9 to naturally support sample weight equivalence properties by default. Pass quantile_method='averaged_inverted_cdf' explicitly to silence this warning.\n",
      "  warnings.warn(\n",
      "/Users/shrutinath/sklearn-dev/scikit-learn/sklearn/preprocessing/_discretization.py:298: FutureWarning: The current default behavior, quantile_method='linear', will be changed to quantile_method='averaged_inverted_cdf' in scikit-learn version 1.9 to naturally support sample weight equivalence properties by default. Pass quantile_method='averaged_inverted_cdf' explicitly to silence this warning.\n",
      "  warnings.warn(\n",
      "/Users/shrutinath/sklearn-dev/scikit-learn/sklearn/preprocessing/_discretization.py:298: FutureWarning: The current default behavior, quantile_method='linear', will be changed to quantile_method='averaged_inverted_cdf' in scikit-learn version 1.9 to naturally support sample weight equivalence properties by default. Pass quantile_method='averaged_inverted_cdf' explicitly to silence this warning.\n",
      "  warnings.warn(\n",
      "/Users/shrutinath/sklearn-dev/scikit-learn/sklearn/preprocessing/_discretization.py:298: FutureWarning: The current default behavior, quantile_method='linear', will be changed to quantile_method='averaged_inverted_cdf' in scikit-learn version 1.9 to naturally support sample weight equivalence properties by default. Pass quantile_method='averaged_inverted_cdf' explicitly to silence this warning.\n",
      "  warnings.warn(\n",
      "/Users/shrutinath/sklearn-dev/scikit-learn/sklearn/preprocessing/_discretization.py:298: FutureWarning: The current default behavior, quantile_method='linear', will be changed to quantile_method='averaged_inverted_cdf' in scikit-learn version 1.9 to naturally support sample weight equivalence properties by default. Pass quantile_method='averaged_inverted_cdf' explicitly to silence this warning.\n",
      "  warnings.warn(\n",
      "/Users/shrutinath/sklearn-dev/scikit-learn/sklearn/preprocessing/_discretization.py:298: FutureWarning: The current default behavior, quantile_method='linear', will be changed to quantile_method='averaged_inverted_cdf' in scikit-learn version 1.9 to naturally support sample weight equivalence properties by default. Pass quantile_method='averaged_inverted_cdf' explicitly to silence this warning.\n",
      "  warnings.warn(\n",
      "/Users/shrutinath/sklearn-dev/scikit-learn/sklearn/preprocessing/_discretization.py:298: FutureWarning: The current default behavior, quantile_method='linear', will be changed to quantile_method='averaged_inverted_cdf' in scikit-learn version 1.9 to naturally support sample weight equivalence properties by default. Pass quantile_method='averaged_inverted_cdf' explicitly to silence this warning.\n",
      "  warnings.warn(\n",
      "/Users/shrutinath/sklearn-dev/scikit-learn/sklearn/preprocessing/_discretization.py:298: FutureWarning: The current default behavior, quantile_method='linear', will be changed to quantile_method='averaged_inverted_cdf' in scikit-learn version 1.9 to naturally support sample weight equivalence properties by default. Pass quantile_method='averaged_inverted_cdf' explicitly to silence this warning.\n",
      "  warnings.warn(\n",
      "/Users/shrutinath/sklearn-dev/scikit-learn/sklearn/preprocessing/_discretization.py:298: FutureWarning: The current default behavior, quantile_method='linear', will be changed to quantile_method='averaged_inverted_cdf' in scikit-learn version 1.9 to naturally support sample weight equivalence properties by default. Pass quantile_method='averaged_inverted_cdf' explicitly to silence this warning.\n",
      "  warnings.warn(\n",
      "/Users/shrutinath/sklearn-dev/scikit-learn/sklearn/preprocessing/_discretization.py:298: FutureWarning: The current default behavior, quantile_method='linear', will be changed to quantile_method='averaged_inverted_cdf' in scikit-learn version 1.9 to naturally support sample weight equivalence properties by default. Pass quantile_method='averaged_inverted_cdf' explicitly to silence this warning.\n",
      "  warnings.warn(\n",
      "/Users/shrutinath/sklearn-dev/scikit-learn/sklearn/preprocessing/_discretization.py:298: FutureWarning: The current default behavior, quantile_method='linear', will be changed to quantile_method='averaged_inverted_cdf' in scikit-learn version 1.9 to naturally support sample weight equivalence properties by default. Pass quantile_method='averaged_inverted_cdf' explicitly to silence this warning.\n",
      "  warnings.warn(\n",
      "/Users/shrutinath/sklearn-dev/scikit-learn/sklearn/preprocessing/_discretization.py:298: FutureWarning: The current default behavior, quantile_method='linear', will be changed to quantile_method='averaged_inverted_cdf' in scikit-learn version 1.9 to naturally support sample weight equivalence properties by default. Pass quantile_method='averaged_inverted_cdf' explicitly to silence this warning.\n",
      "  warnings.warn(\n",
      "/Users/shrutinath/sklearn-dev/scikit-learn/sklearn/preprocessing/_discretization.py:298: FutureWarning: The current default behavior, quantile_method='linear', will be changed to quantile_method='averaged_inverted_cdf' in scikit-learn version 1.9 to naturally support sample weight equivalence properties by default. Pass quantile_method='averaged_inverted_cdf' explicitly to silence this warning.\n",
      "  warnings.warn(\n",
      "/Users/shrutinath/sklearn-dev/scikit-learn/sklearn/preprocessing/_discretization.py:298: FutureWarning: The current default behavior, quantile_method='linear', will be changed to quantile_method='averaged_inverted_cdf' in scikit-learn version 1.9 to naturally support sample weight equivalence properties by default. Pass quantile_method='averaged_inverted_cdf' explicitly to silence this warning.\n",
      "  warnings.warn(\n",
      "/Users/shrutinath/sklearn-dev/scikit-learn/sklearn/preprocessing/_discretization.py:298: FutureWarning: The current default behavior, quantile_method='linear', will be changed to quantile_method='averaged_inverted_cdf' in scikit-learn version 1.9 to naturally support sample weight equivalence properties by default. Pass quantile_method='averaged_inverted_cdf' explicitly to silence this warning.\n",
      "  warnings.warn(\n",
      "/Users/shrutinath/sklearn-dev/scikit-learn/sklearn/preprocessing/_discretization.py:298: FutureWarning: The current default behavior, quantile_method='linear', will be changed to quantile_method='averaged_inverted_cdf' in scikit-learn version 1.9 to naturally support sample weight equivalence properties by default. Pass quantile_method='averaged_inverted_cdf' explicitly to silence this warning.\n",
      "  warnings.warn(\n",
      "/Users/shrutinath/sklearn-dev/scikit-learn/sklearn/preprocessing/_discretization.py:298: FutureWarning: The current default behavior, quantile_method='linear', will be changed to quantile_method='averaged_inverted_cdf' in scikit-learn version 1.9 to naturally support sample weight equivalence properties by default. Pass quantile_method='averaged_inverted_cdf' explicitly to silence this warning.\n",
      "  warnings.warn(\n",
      "100%|██████████| 30/30 [00:00<00:00, 364.95it/s]\n"
=======
      "100%|██████████| 100/100 [00:00<00:00, 271.13it/s]\n"
>>>>>>> 9c4fc53b
     ]
    },
    {
     "name": "stdout",
     "output_type": "stream",
     "text": [
<<<<<<< HEAD
      "✅ KBinsDiscretizer: (p_value: 0.808\n",
      "Evaluating KMeans()\n"
=======
      "✅ KBinsDiscretizer: (min p_value: 0.024)\n",
      "Evaluating KMeans(n_clusters=10)\n"
>>>>>>> 9c4fc53b
     ]
    },
    {
     "name": "stderr",
     "output_type": "stream",
     "text": [
<<<<<<< HEAD
      "100%|██████████| 30/30 [00:00<00:00, 454.29it/s]\n"
=======
      "100%|██████████| 100/100 [00:00<00:00, 289.24it/s]\n"
>>>>>>> 9c4fc53b
     ]
    },
    {
     "name": "stdout",
     "output_type": "stream",
     "text": [
<<<<<<< HEAD
      "⚠ KMeans with different random states led to the same predictions\n",
      "❌ KMeans(random_state=0) failed the deterministic check\n",
=======
      "✅ KMeans: (min p_value: 0.024)\n",
>>>>>>> 9c4fc53b
      "⚠ KNNImputer does not support sample_weight\n",
      "⚠ KNeighborsClassifier does not support sample_weight\n",
      "⚠ KNeighborsRegressor does not support sample_weight\n",
      "⚠ KNeighborsTransformer does not support sample_weight\n",
      "⚠ KernelCenterer does not support sample_weight\n",
      "⚠ KernelPCA does not support sample_weight\n",
      "✅ KernelRidge() passed the deterministic check\n",
      "⚠ LabelBinarizer does not support sample_weight\n",
      "⚠ LabelEncoder does not support sample_weight\n",
      "⚠ LabelPropagation does not support sample_weight\n",
      "⚠ LabelSpreading does not support sample_weight\n",
      "⚠ Lars does not support sample_weight\n",
      "⚠ LarsCV does not support sample_weight\n",
      "Evaluating Lasso(selection='random')\n"
     ]
    },
    {
     "name": "stderr",
     "output_type": "stream",
     "text": [
<<<<<<< HEAD
      "100%|██████████| 30/30 [00:00<00:00, 937.41it/s]\n"
=======
      "100%|██████████| 100/100 [00:00<00:00, 873.64it/s]\n"
>>>>>>> 9c4fc53b
     ]
    },
    {
     "name": "stdout",
     "output_type": "stream",
     "text": [
<<<<<<< HEAD
      "✅ Lasso: (p_value: 1.000\n",
=======
      "✅ Lasso: (min p_value: 0.111)\n",
>>>>>>> 9c4fc53b
      "Evaluating LassoCV(selection='random')\n"
     ]
    },
    {
     "name": "stderr",
     "output_type": "stream",
     "text": [
<<<<<<< HEAD
      "100%|██████████| 30/30 [00:00<00:00, 56.22it/s]\n"
=======
      "100%|██████████| 100/100 [00:02<00:00, 43.48it/s]\n"
>>>>>>> 9c4fc53b
     ]
    },
    {
     "name": "stdout",
     "output_type": "stream",
     "text": [
<<<<<<< HEAD
      "❌ LassoCV: (p_value: 0.000\n",
=======
      "✅ LassoCV: (min p_value: 0.016)\n",
>>>>>>> 9c4fc53b
      "⚠ LassoLars does not support sample_weight\n",
      "⚠ LassoLarsCV does not support sample_weight\n",
      "⚠ LassoLarsIC does not support sample_weight\n",
      "⚠ LatentDirichletAllocation does not support sample_weight\n",
      "⚠ LinearDiscriminantAnalysis does not support sample_weight\n",
      "✅ LinearRegression() passed the deterministic check\n",
      "Evaluating LinearSVC(dual=True)\n"
     ]
    },
    {
     "name": "stderr",
     "output_type": "stream",
     "text": [
<<<<<<< HEAD
      "  0%|          | 0/30 [00:00<?, ?it/s]\n"
=======
      "100%|██████████| 100/100 [00:01<00:00, 78.26it/s]\n"
>>>>>>> 9c4fc53b
     ]
    },
    {
     "name": "stdout",
     "output_type": "stream",
     "text": [
<<<<<<< HEAD
      "❌ LinearSVC(dual=True) error with: continuous-multioutput format is not supported\n",
=======
      "❌ LinearSVC: (min p_value: 0.000)\n",
>>>>>>> 9c4fc53b
      "Evaluating LinearSVR(dual=True)\n"
     ]
    },
    {
     "name": "stderr",
     "output_type": "stream",
     "text": [
<<<<<<< HEAD
      "100%|██████████| 30/30 [00:00<00:00, 999.64it/s]\n"
=======
      "100%|██████████| 100/100 [00:00<00:00, 1214.09it/s]\n"
>>>>>>> 9c4fc53b
     ]
    },
    {
     "name": "stdout",
     "output_type": "stream",
     "text": [
<<<<<<< HEAD
      "❌ LinearSVR: (p_value: 0.000\n",
=======
      "❌ LinearSVR: (min p_value: 0.000)\n",
>>>>>>> 9c4fc53b
      "⚠ LocallyLinearEmbedding does not support sample_weight\n",
      "Evaluating LogisticRegression(dual=True, max_iter=100000, solver='liblinear')\n"
     ]
    },
    {
     "name": "stderr",
     "output_type": "stream",
     "text": [
<<<<<<< HEAD
      "100%|██████████| 30/30 [00:00<00:00, 276.14it/s]\n"
=======
      "100%|██████████| 100/100 [00:00<00:00, 231.75it/s]\n"
>>>>>>> 9c4fc53b
     ]
    },
    {
     "name": "stdout",
     "output_type": "stream",
     "text": [
<<<<<<< HEAD
      "❌ LogisticRegression: (p_value: 0.000\n",
=======
      "❌ LogisticRegression: (min p_value: 0.000)\n",
>>>>>>> 9c4fc53b
      "Skipping LogisticRegressionCV\n",
      "Evaluating MLPClassifier()\n"
     ]
    },
    {
     "name": "stderr",
     "output_type": "stream",
     "text": [
<<<<<<< HEAD
      "100%|██████████| 30/30 [00:01<00:00, 16.86it/s]\n"
=======
      "100%|██████████| 100/100 [00:08<00:00, 12.24it/s]\n"
>>>>>>> 9c4fc53b
     ]
    },
    {
     "name": "stdout",
     "output_type": "stream",
     "text": [
<<<<<<< HEAD
      "✅ MLPClassifier: (p_value: 1.000\n",
=======
      "✅ MLPClassifier: (min p_value: 0.036)\n",
>>>>>>> 9c4fc53b
      "Evaluating MLPRegressor()\n"
     ]
    },
    {
     "name": "stderr",
     "output_type": "stream",
     "text": [
<<<<<<< HEAD
      "100%|██████████| 30/30 [00:01<00:00, 19.91it/s]\n"
=======
      "100%|██████████| 100/100 [00:06<00:00, 14.78it/s]\n"
>>>>>>> 9c4fc53b
     ]
    },
    {
     "name": "stdout",
     "output_type": "stream",
     "text": [
<<<<<<< HEAD
      "✅ MLPRegressor: (p_value: 1.000\n",
=======
      "✅ MLPRegressor: (min p_value: 0.054)\n",
>>>>>>> 9c4fc53b
      "⚠ MaxAbsScaler does not support sample_weight\n",
      "⚠ MeanShift does not support sample_weight\n",
      "⚠ MinMaxScaler does not support sample_weight\n",
      "⚠ MiniBatchDictionaryLearning does not support sample_weight\n",
<<<<<<< HEAD
      "Evaluating MiniBatchKMeans(reassignment_ratio=0.9)\n"
=======
      "Evaluating MiniBatchKMeans(n_clusters=10)\n"
>>>>>>> 9c4fc53b
     ]
    },
    {
     "name": "stderr",
     "output_type": "stream",
     "text": [
<<<<<<< HEAD
      "100%|██████████| 30/30 [00:00<00:00, 279.55it/s]\n"
=======
      "100%|██████████| 100/100 [00:00<00:00, 199.38it/s]\n"
>>>>>>> 9c4fc53b
     ]
    },
    {
     "name": "stdout",
     "output_type": "stream",
     "text": [
<<<<<<< HEAD
      "⚠ MiniBatchKMeans with different random states led to the same predictions\n",
      "❌ MiniBatchKMeans(random_state=0, reassignment_ratio=0.9) failed the deterministic check\n",
=======
      "❌ MiniBatchKMeans: (min p_value: 0.000)\n",
>>>>>>> 9c4fc53b
      "⚠ MiniBatchNMF does not support sample_weight\n",
      "⚠ MiniBatchSparsePCA does not support sample_weight\n",
      "⚠ MissingIndicator does not support sample_weight\n",
      "⚠ MultiLabelBinarizer does not support sample_weight\n",
      "⚠ MultiOutputClassifier failed to instantiate: MultiOutputClassifier.__init__() missing 1 required positional argument: 'estimator'\n",
      "⚠ MultiOutputRegressor failed to instantiate: MultiOutputRegressor.__init__() missing 1 required positional argument: 'estimator'\n",
      "⚠ MultiTaskElasticNet does not support sample_weight\n",
      "⚠ MultiTaskElasticNetCV does not support sample_weight\n",
      "⚠ MultiTaskLasso does not support sample_weight\n",
      "⚠ MultiTaskLassoCV does not support sample_weight\n",
      "✅ MultinomialNB() passed the deterministic check\n",
      "⚠ NMF does not support sample_weight\n",
      "⚠ NearestCentroid does not support sample_weight\n",
      "⚠ NeighborhoodComponentsAnalysis does not support sample_weight\n",
      "⚠ Normalizer does not support sample_weight\n",
      "Evaluating NuSVC(probability=True)\n"
     ]
    },
    {
     "name": "stderr",
     "output_type": "stream",
     "text": [
<<<<<<< HEAD
      "100%|██████████| 30/30 [00:00<00:00, 122.87it/s]\n"
=======
      "100%|██████████| 100/100 [00:00<00:00, 243.10it/s]\n"
>>>>>>> 9c4fc53b
     ]
    },
    {
     "name": "stdout",
     "output_type": "stream",
     "text": [
<<<<<<< HEAD
      "❌ NuSVC: (p_value: 0.000\n",
=======
      "❌ NuSVC: (min p_value: 0.000)\n",
>>>>>>> 9c4fc53b
      "❌ NuSVR() failed the deterministic check\n",
      "⚠ Nystroem does not support sample_weight\n",
      "⚠ OPTICS does not support sample_weight\n",
      "⚠ OneHotEncoder does not support sample_weight\n",
      "⚠ OneVsOneClassifier does not support sample_weight\n",
      "⚠ OneVsRestClassifier does not support sample_weight\n",
      "⚠ OrdinalEncoder does not support sample_weight\n",
      "⚠ OrthogonalMatchingPursuit does not support sample_weight\n",
      "⚠ OrthogonalMatchingPursuitCV does not support sample_weight\n",
      "⚠ OutputCodeClassifier does not support sample_weight\n",
      "⚠ PCA does not support sample_weight\n",
      "⚠ PLSCanonical does not support sample_weight\n",
      "⚠ PLSRegression does not support sample_weight\n",
      "⚠ PLSSVD does not support sample_weight\n",
      "⚠ PassiveAggressiveClassifier does not support sample_weight\n",
      "⚠ PassiveAggressiveRegressor does not support sample_weight\n",
      "⚠ PatchExtractor does not support sample_weight\n",
      "Evaluating Perceptron(max_iter=100000)\n"
     ]
    },
    {
     "name": "stderr",
     "output_type": "stream",
     "text": [
<<<<<<< HEAD
      "  0%|          | 0/30 [00:00<?, ?it/s]\n"
=======
      "100%|██████████| 100/100 [00:00<00:00, 468.54it/s]\n"
>>>>>>> 9c4fc53b
     ]
    },
    {
     "name": "stdout",
     "output_type": "stream",
     "text": [
<<<<<<< HEAD
      "❌ Perceptron() error with: continuous-multioutput format is not supported\n",
=======
      "❌ Perceptron: (min p_value: 0.000)\n",
>>>>>>> 9c4fc53b
      "✅ PoissonRegressor() passed the deterministic check\n",
      "⚠ PolynomialCountSketch does not support sample_weight\n",
      "⚠ PolynomialFeatures does not support sample_weight\n",
      "⚠ PowerTransformer does not support sample_weight\n",
      "⚠ QuadraticDiscriminantAnalysis does not support sample_weight\n",
      "✅ QuantileRegressor() passed the deterministic check\n",
      "⚠ QuantileTransformer does not support sample_weight\n",
      "Evaluating RANSACRegressor()\n"
     ]
    },
    {
     "name": "stderr",
     "output_type": "stream",
     "text": [
<<<<<<< HEAD
      " 17%|█▋        | 5/30 [00:00<00:00, 30.00it/s]\n"
=======
      "  3%|▎         | 3/100 [00:00<00:04, 22.05it/s]\n"
>>>>>>> 9c4fc53b
     ]
    },
    {
     "name": "stdout",
     "output_type": "stream",
     "text": [
      "❌ RANSACRegressor() error with: Weights sum to zero, can't be normalized\n",
      "⚠ RBFSampler does not support sample_weight\n",
      "⚠ RFE does not support sample_weight\n",
      "⚠ RFECV does not support sample_weight\n",
      "⚠ RadiusNeighborsClassifier does not support sample_weight\n",
      "⚠ RadiusNeighborsRegressor does not support sample_weight\n",
      "⚠ RadiusNeighborsTransformer does not support sample_weight\n",
      "Evaluating RandomForestClassifier()\n"
     ]
    },
    {
     "name": "stderr",
     "output_type": "stream",
     "text": [
<<<<<<< HEAD
      "100%|██████████| 30/30 [00:02<00:00, 11.23it/s]\n"
=======
      "100%|██████████| 100/100 [00:10<00:00,  9.42it/s]\n"
>>>>>>> 9c4fc53b
     ]
    },
    {
     "name": "stdout",
     "output_type": "stream",
     "text": [
<<<<<<< HEAD
      "❌ RandomForestClassifier: (p_value: 0.000\n",
=======
      "❌ RandomForestClassifier: (min p_value: 0.000)\n",
>>>>>>> 9c4fc53b
      "Evaluating RandomForestRegressor(max_features=0.5)\n"
     ]
    },
    {
     "name": "stderr",
     "output_type": "stream",
     "text": [
<<<<<<< HEAD
      "100%|██████████| 30/30 [00:02<00:00, 11.87it/s]\n"
=======
      "100%|██████████| 100/100 [00:09<00:00, 10.02it/s]\n"
>>>>>>> 9c4fc53b
     ]
    },
    {
     "name": "stdout",
     "output_type": "stream",
     "text": [
<<<<<<< HEAD
      "❌ RandomForestRegressor: (p_value: 0.000\n",
=======
      "❌ RandomForestRegressor: (min p_value: 0.000)\n",
>>>>>>> 9c4fc53b
      "Evaluating RandomTreesEmbedding(n_estimators=10)\n"
     ]
    },
    {
     "name": "stderr",
     "output_type": "stream",
     "text": [
<<<<<<< HEAD
      "100%|██████████| 30/30 [00:00<00:00, 75.26it/s]\n"
=======
      "100%|██████████| 100/100 [00:01<00:00, 74.04it/s]\n"
>>>>>>> 9c4fc53b
     ]
    },
    {
     "name": "stdout",
     "output_type": "stream",
     "text": [
<<<<<<< HEAD
      "✅ RandomTreesEmbedding: (p_value: 0.594\n",
      "⚠ RegressorChain does not support sample_weight\n",
      "Evaluating Ridge(solver='sag')\n"
     ]
    },
    {
     "name": "stderr",
     "output_type": "stream",
     "text": [
      "100%|██████████| 30/30 [00:00<00:00, 192.76it/s]\n"
     ]
    },
    {
     "name": "stdout",
     "output_type": "stream",
     "text": [
      "❌ Ridge: (p_value: 0.000\n",
      "✅ RidgeCV() passed the deterministic check\n",
      "Evaluating RidgeClassifier(solver='saga')\n",
      "❌ RidgeClassifier(solver='saga') error with: Floating-point under-/overflow occurred at epoch #440. Scaling input data with StandardScaler or MinMaxScaler might help.\n",
=======
      "✅ RandomTreesEmbedding: (min p_value: 0.024)\n",
      "⚠ RegressorChain does not support sample_weight\n",
      "Evaluating Ridge(max_iter=100000, solver='sag')\n",
      "❌ Ridge(max_iter=100000, solver='sag') error with: Floating-point under-/overflow occurred at epoch #920. Scaling input data with StandardScaler or MinMaxScaler might help.\n",
      "✅ RidgeCV() passed the deterministic check\n",
      "Evaluating RidgeClassifier(max_iter=100000, solver='saga')\n",
      "❌ RidgeClassifier(max_iter=100000, solver='saga') error with: Floating-point under-/overflow occurred at epoch #899. Scaling input data with StandardScaler or MinMaxScaler might help.\n",
>>>>>>> 9c4fc53b
      "✅ RidgeClassifierCV() passed the deterministic check\n",
      "⚠ RobustScaler does not support sample_weight\n",
      "Evaluating SGDClassifier(max_iter=100000)\n"
     ]
    },
    {
     "name": "stderr",
     "output_type": "stream",
     "text": [
<<<<<<< HEAD
      "  0%|          | 0/30 [00:00<?, ?it/s]\n"
=======
      "100%|██████████| 100/100 [00:00<00:00, 388.63it/s]\n"
>>>>>>> 9c4fc53b
     ]
    },
    {
     "name": "stdout",
     "output_type": "stream",
     "text": [
<<<<<<< HEAD
      "❌ SGDClassifier() error with: continuous-multioutput format is not supported\n",
      "Evaluating SGDRegressor()\n"
=======
      "❌ SGDClassifier: (min p_value: 0.000)\n",
      "Evaluating SGDRegressor(max_iter=100000)\n"
>>>>>>> 9c4fc53b
     ]
    },
    {
     "name": "stderr",
     "output_type": "stream",
     "text": [
<<<<<<< HEAD
      "100%|██████████| 30/30 [00:00<00:00, 780.35it/s]\n"
=======
      "100%|██████████| 100/100 [00:00<00:00, 631.57it/s]\n"
>>>>>>> 9c4fc53b
     ]
    },
    {
     "name": "stdout",
     "output_type": "stream",
     "text": [
<<<<<<< HEAD
      "❌ SGDRegressor: (p_value: 0.000\n",
=======
      "❌ SGDRegressor: (min p_value: 0.000)\n",
>>>>>>> 9c4fc53b
      "Evaluating SVC(probability=True)\n"
     ]
    },
    {
     "name": "stderr",
     "output_type": "stream",
     "text": [
<<<<<<< HEAD
      "100%|██████████| 30/30 [00:00<00:00, 145.61it/s]"
=======
      "100%|██████████| 100/100 [00:00<00:00, 299.82it/s]"
>>>>>>> 9c4fc53b
     ]
    },
    {
     "name": "stdout",
     "output_type": "stream",
     "text": [
<<<<<<< HEAD
      "❌ SVC: (p_value: 0.000\n",
=======
      "❌ SVC: (min p_value: 0.000)\n",
>>>>>>> 9c4fc53b
      "❌ SVR() failed the deterministic check\n",
      "⚠ SelectFdr does not support sample_weight\n",
      "⚠ SelectFpr does not support sample_weight\n",
      "⚠ SelectFromModel does not support sample_weight\n",
      "⚠ SelectFwe does not support sample_weight\n",
      "⚠ SelectKBest does not support sample_weight\n",
      "⚠ SelectPercentile does not support sample_weight\n",
      "⚠ SelfTrainingClassifier does not support sample_weight\n",
      "⚠ SequentialFeatureSelector does not support sample_weight\n",
      "⚠ SimpleImputer does not support sample_weight\n",
      "⚠ SkewedChi2Sampler does not support sample_weight\n",
      "⚠ SparseCoder does not support sample_weight\n",
      "⚠ SparsePCA does not support sample_weight\n",
      "⚠ SparseRandomProjection does not support sample_weight\n",
      "⚠ SpectralClustering does not support sample_weight\n",
      "✅ SplineTransformer() passed the deterministic check\n",
      "⚠ StackingClassifier failed to instantiate: StackingClassifier.__init__() missing 1 required positional argument: 'estimators'\n",
      "⚠ StackingRegressor failed to instantiate: StackingRegressor.__init__() missing 1 required positional argument: 'estimators'\n",
      "✅ StandardScaler() passed the deterministic check\n",
      "⚠ TSNE does not support sample_weight\n",
      "⚠ TargetEncoder does not support sample_weight\n",
      "⚠ TfidfTransformer does not support sample_weight\n",
      "⚠ TheilSenRegressor does not support sample_weight\n",
      "⚠ TransformedTargetRegressor does not support sample_weight\n",
      "⚠ TruncatedSVD does not support sample_weight\n",
      "⚠ TunedThresholdClassifierCV does not support sample_weight\n",
      "✅ TweedieRegressor() passed the deterministic check\n",
      "⚠ VarianceThreshold does not support sample_weight\n",
      "⚠ VotingClassifier failed to instantiate: VotingClassifier.__init__() missing 1 required positional argument: 'estimators'\n",
      "⚠ VotingRegressor failed to instantiate: VotingRegressor.__init__() missing 1 required positional argument: 'estimators'\n"
     ]
    },
    {
     "name": "stderr",
     "output_type": "stream",
     "text": [
      "\n"
     ]
    }
   ],
   "source": [
    "STAT_TEST_DIM = 30\n",
    "N_STOCHASTIC_FITS = 100\n",
    "N_STOCHASTIC_ESTIMATORS = 36  # measured a posteriori\n",
    "# BONFERRONI_CORRECTION = 1 / (N_STOCHASTIC_ESTIMATORS * STAT_TEST_DIM)\n",
    "BONFERRONI_CORRECTION = 1 / STAT_TEST_DIM\n",
    "\n",
    "TEST_THRESHOLD = 0.05 * BONFERRONI_CORRECTION\n",
    "\n",
    "\n",
    "statistical_test_results = []\n",
    "deterministic_test_results = []\n",
    "missing_sample_weight_support = []\n",
    "errors = []\n",
    "\n",
    "\n",
    "for est_name, est_class in all_estimators(\n",
    "    type_filter=[\"classifier\", \"regressor\", \"cluster\", \"transformer\"]\n",
    "):\n",
    "    if est_class in ESTIMATORS_TO_SKIP:\n",
    "        print(f\"Skipping {est_name}\")\n",
    "        continue\n",
    "\n",
    "    if \"sample_weight\" not in signature(est_class.fit).parameters:\n",
    "        print(f\"⚠ {est_name} does not support sample_weight\")\n",
    "        missing_sample_weight_support.append(est_name)\n",
    "        continue\n",
    "\n",
    "    try:\n",
    "        est = est_class(**STOCHASTIC_FIT_PARAMS.get(est_class, {}))\n",
    "    except TypeError as e:\n",
    "        print(f\"⚠ {est_name} failed to instantiate: {e}\")\n",
    "        continue\n",
    "\n",
    "    if \"random_state\" not in est.get_params():\n",
    "        # TODO: leverage sklearn's PER_ESTIMATOR_CHECKS_PARAMS config to run\n",
    "        # this check on valid parametrizations for the deterministic case.\n",
    "        try:\n",
    "            check_sample_weight_equivalence_on_dense_data(est_name, est)\n",
    "            print(f\"✅ {est} passed the deterministic check\")\n",
    "            deterministic_test_results.append((est, None))\n",
    "        except Exception as e:\n",
    "            print(f\"❌ {est} failed the deterministic check\")\n",
    "            deterministic_test_results.append((est, e))\n",
    "        continue\n",
    "\n",
    "\n",
    "    print(f\"Evaluating {est}\")\n",
    "    try:\n",
    "        result = check_weighted_repeated_estimator_fit_equivalence(\n",
    "            est,\n",
    "            test_name=\"kstest\",\n",
    "            stat_test_dim=STAT_TEST_DIM,\n",
    "            n_stochastic_fits=N_STOCHASTIC_FITS,\n",
    "            random_state=0,\n",
    "        )\n",
<<<<<<< HEAD
    "        pass_or_fail = \"✅\" if result.p_value > 0.05 else \"❌\"\n",
    "        print(\n",
    "            f\"{pass_or_fail} {est_name}: (p_value: {result.p_value:.3f}\"\n",
=======
    "        pass_or_fail = \"✅\" if result.min_p_value > TEST_THRESHOLD else \"❌\"\n",
    "        print(\n",
    "            f\"{pass_or_fail} {est_name}: (min p_value: {result.min_p_value:.3f})\"\n",
>>>>>>> 9c4fc53b
    "        )\n",
    "        statistical_test_results.append(result)\n",
    "    except UnexpectedDeterministicPredictions:\n",
    "        # The estimator parametrization led to deterministic behavior, which is\n",
    "        # unexpected. Run the deterministic check to investigate instead.\n",
    "        print(f\"⚠ {est_name} with different random states led to the same predictions\")\n",
    "        try:\n",
    "            check_sample_weight_equivalence_on_dense_data(\n",
    "                est_name, est.set_params(random_state=0)\n",
    "            )\n",
    "            print(f\"✅ {est} passed the deterministic check\")\n",
    "            deterministic_test_results.append((est, None))\n",
    "        except Exception as e:\n",
    "            print(f\"❌ {est} failed the deterministic check\")\n",
    "            deterministic_test_results.append((est, e))\n",
    "    except Exception as e:\n",
    "        print(f\"❌ {est} error with: {e}\")\n",
    "        errors.append((est, e))\n",
    "\n",
    "results_df = pd.DataFrame([r.to_dict() for r in statistical_test_results])"
   ]
  },
  {
   "cell_type": "code",
   "execution_count": 6,
   "metadata": {},
   "outputs": [
    {
     "name": "stdout",
     "output_type": "stream",
     "text": [
      "✅ 19 passed the deterministic test\n",
<<<<<<< HEAD
      "❌ 7 failed the deterministic test\n",
      "✅ 18 passed the statistical test\n",
      "❌ 13 failed the statistical test\n",
      "❌ 5 other errors\n",
=======
      "❌ 4 failed the deterministic test\n",
      "✅ 19 passed the statistical test\n",
      "❌ 17 failed the statistical test\n",
      "❌ 3 other errors\n",
>>>>>>> 9c4fc53b
      "⚠ 112 estimators lack sample_weight support\n"
     ]
    }
   ],
   "source": [
    "print(\n",
    "    f\"✅ {len([r for r in deterministic_test_results if r[1] is None])} \"\n",
    "    \"passed the deterministic test\"\n",
    ")\n",
    "print(\n",
    "    f\"❌ {len([r for r in deterministic_test_results if r[1] is not None])} \"\n",
    "    \"failed the deterministic test\"\n",
    ")\n",
    "print(\n",
<<<<<<< HEAD
    "    f\"✅ {len([r for r in statistical_test_results if r.p_value > 0.05])} \"\n",
    "    \"passed the statistical test\"\n",
    ")\n",
    "print(\n",
    "    f\"❌ {len([r for r in statistical_test_results if r.p_value <= 0.05])} \"\n",
=======
    "    f\"✅ {len([r for r in statistical_test_results if r.min_p_value > TEST_THRESHOLD])} \"\n",
    "    \"passed the statistical test\"\n",
    ")\n",
    "print(\n",
    "    f\"❌ {len([r for r in statistical_test_results if r.min_p_value <= TEST_THRESHOLD])} \"\n",
>>>>>>> 9c4fc53b
    "    \"failed the statistical test\"\n",
    ")\n",
    "print(f\"❌ {len(errors)} other errors\")\n",
    "print(\n",
    "    f\"⚠ {len(missing_sample_weight_support)} estimators lack sample_weight \"\n",
    "    \"support\"\n",
    ")\n",
    "results_df = pd.DataFrame([r.to_dict() for r in statistical_test_results])"
   ]
  },
  {
   "cell_type": "markdown",
   "metadata": {},
   "source": [
    "## Details on the statistical test results"
   ]
  },
  {
   "cell_type": "code",
   "execution_count": 7,
   "metadata": {},
   "outputs": [
    {
     "data": {
      "application/vnd.microsoft.datawrangler.viewer.v0+json": {
       "columns": [
        {
         "name": "index",
         "rawType": "int64",
         "type": "integer"
        },
        {
         "name": "estimator_name",
         "rawType": "object",
         "type": "string"
        },
        {
         "name": "min_p_value",
         "rawType": "float64",
         "type": "float"
        },
        {
         "name": "mean_p_value",
         "rawType": "float64",
         "type": "float"
        }
       ],
       "conversionMethod": "pd.DataFrame",
       "ref": "f4b3cbb9-6179-454c-a088-3e70e5841f67",
       "rows": [
        [
         "35",
         "SVC",
         "2.2087606931995054e-59",
         "4.314065953263228e-05"
        ],
        [
         "33",
         "SGDClassifier",
         "2.2087606931995054e-59",
         "5.1840091263139014e-09"
        ],
        [
         "29",
         "Perceptron",
         "2.2087606931995054e-59",
         "1.9291340830534846e-06"
        ],
        [
         "28",
         "NuSVC",
         "2.2087606931995054e-59",
         "0.0111958730388815"
        ],
        [
         "34",
         "SGDRegressor",
         "2.2087606931995054e-59",
         "1.1190335893121966e-14"
        ],
        [
         "16",
         "HistGradientBoostingClassifier",
         "2.2087606931995054e-59",
         "0.016437057202205417"
        ],
        [
         "31",
         "RandomForestRegressor",
         "4.395433779467016e-55",
         "0.01391698325078679"
        ],
        [
         "17",
         "HistGradientBoostingRegressor",
         "4.395433779467016e-55",
         "0.06617922718612351"
        ],
        [
         "22",
         "LinearSVC",
         "5.044580186155621e-47",
         "1.0708779791061504e-06"
        ],
        [
         "30",
         "RandomForestClassifier",
         "3.231287980676471e-37",
         "0.04449568475987124"
        ],
        [
         "24",
         "LogisticRegression",
         "3.7361767276571696e-36",
         "0.002882910009783618"
        ],
        [
         "3",
         "BaggingRegressor",
         "3.7361767276571696e-36",
         "0.04613737603404432"
        ],
        [
         "2",
         "BaggingClassifier",
         "2.6207113475674983e-22",
         "0.1677309282852892"
        ],
        [
         "23",
         "LinearSVR",
         "2.948425133635738e-11",
         "0.0031611090461661838"
        ],
        [
         "27",
         "MiniBatchKMeans",
         "6.281176788972264e-05",
         "0.10175454816111522"
        ],
        [
         "6",
         "DecisionTreeRegressor",
         "0.0002248739317492479",
         "0.5300187942621497"
        ],
        [
         "11",
         "ExtraTreeRegressor",
         "0.0007377026282063397",
         "0.5007854227280222"
        ],
        [
         "4",
         "BisectingKMeans",
         "0.0037294923618311367",
         "0.40461616339858436"
        ],
        [
         "15",
         "GradientBoostingRegressor",
         "0.0037294923618311367",
         "0.6150537543812362"
        ],
        [
         "13",
         "ExtraTreesRegressor",
         "0.0061340334218580265",
         "0.5282442759087671"
        ],
        [
         "21",
         "LassoCV",
         "0.015577131622877688",
         "0.4399446356471764"
        ],
        [
         "1",
         "AdaBoostRegressor",
         "0.015577131622877688",
         "0.44366703638110194"
        ],
        [
         "14",
         "GradientBoostingClassifier",
         "0.024055802841094577",
         "0.505962569841026"
        ],
        [
         "32",
         "RandomTreesEmbedding",
         "0.024055802841094577",
         "0.5868843362441319"
        ],
        [
         "9",
         "ElasticNetCV",
         "0.024055802841094577",
         "0.36320364601997157"
        ],
        [
         "19",
         "KMeans",
         "0.024055802841094577",
         "0.5777609421432796"
        ],
        [
         "18",
         "KBinsDiscretizer",
         "0.024055802841094577",
         "0.49029584163753326"
        ],
        [
         "25",
         "MLPClassifier",
         "0.03638428787491733",
         "0.45207812407258346"
        ],
        [
         "26",
         "MLPRegressor",
         "0.05390207893129876",
         "0.6667449589218318"
        ],
        [
         "0",
         "AdaBoostClassifier",
         "0.07822115797841851",
         "0.5436899024552914"
        ],
        [
         "12",
         "ExtraTreesClassifier",
         "0.07822115797841851",
         "0.771872755662198"
        ],
        [
         "20",
         "Lasso",
         "0.11119526053829192",
         "0.7267857292560188"
        ],
        [
         "5",
         "DecisionTreeClassifier",
         "0.21117008625127576",
         "0.8070846939176107"
        ],
        [
         "7",
         "DummyClassifier",
         "0.2819416298082479",
         "0.8393830917461905"
        ],
        [
         "8",
         "ElasticNet",
         "0.2819416298082479",
         "0.7181746883251916"
        ],
        [
         "10",
         "ExtraTreeClassifier",
         "0.9084105017744525",
         "0.9885116258340203"
        ]
       ],
       "shape": {
        "columns": 3,
        "rows": 36
       }
      },
      "text/html": [
       "<div>\n",
       "<style scoped>\n",
       "    .dataframe tbody tr th:only-of-type {\n",
       "        vertical-align: middle;\n",
       "    }\n",
       "\n",
       "    .dataframe tbody tr th {\n",
       "        vertical-align: top;\n",
       "    }\n",
       "\n",
       "    .dataframe thead th {\n",
       "        text-align: right;\n",
       "    }\n",
       "</style>\n",
       "<table border=\"1\" class=\"dataframe\">\n",
       "  <thead>\n",
       "    <tr style=\"text-align: right;\">\n",
       "      <th></th>\n",
       "      <th>estimator_name</th>\n",
       "      <th>p_value</th>\n",
       "    </tr>\n",
       "  </thead>\n",
       "  <tbody>\n",
       "    <tr>\n",
<<<<<<< HEAD
       "      <th>15</th>\n",
       "      <td>HistGradientBoostingClassifier</td>\n",
       "      <td>1.691123e-17</td>\n",
       "    </tr>\n",
       "    <tr>\n",
       "      <th>28</th>\n",
       "      <td>Ridge</td>\n",
       "      <td>1.691123e-17</td>\n",
       "    </tr>\n",
       "    <tr>\n",
       "      <th>26</th>\n",
       "      <td>RandomForestRegressor</td>\n",
       "      <td>1.691123e-17</td>\n",
       "    </tr>\n",
       "    <tr>\n",
       "      <th>19</th>\n",
       "      <td>LassoCV</td>\n",
       "      <td>1.691123e-17</td>\n",
       "    </tr>\n",
       "    <tr>\n",
       "      <th>29</th>\n",
       "      <td>SGDRegressor</td>\n",
       "      <td>1.691123e-17</td>\n",
       "    </tr>\n",
       "    <tr>\n",
       "      <th>30</th>\n",
       "      <td>SVC</td>\n",
       "      <td>1.691123e-17</td>\n",
       "    </tr>\n",
       "    <tr>\n",
       "      <th>2</th>\n",
       "      <td>BaggingClassifier</td>\n",
       "      <td>1.691123e-17</td>\n",
       "    </tr>\n",
       "    <tr>\n",
       "      <th>25</th>\n",
       "      <td>RandomForestClassifier</td>\n",
       "      <td>1.014674e-15</td>\n",
       "    </tr>\n",
       "    <tr>\n",
       "      <th>16</th>\n",
       "      <td>HistGradientBoostingRegressor</td>\n",
       "      <td>2.993288e-14</td>\n",
       "    </tr>\n",
       "    <tr>\n",
       "      <th>3</th>\n",
       "      <td>BaggingRegressor</td>\n",
       "      <td>4.326944e-08</td>\n",
       "    </tr>\n",
       "    <tr>\n",
       "      <th>21</th>\n",
       "      <td>LogisticRegression</td>\n",
       "      <td>2.500012e-07</td>\n",
       "    </tr>\n",
       "    <tr>\n",
       "      <th>24</th>\n",
       "      <td>NuSVC</td>\n",
       "      <td>1.275006e-06</td>\n",
       "    </tr>\n",
       "    <tr>\n",
       "      <th>20</th>\n",
       "      <td>LinearSVR</td>\n",
       "      <td>5.795482e-06</td>\n",
       "    </tr>\n",
       "    <tr>\n",
       "      <th>5</th>\n",
       "      <td>DecisionTreeRegressor</td>\n",
       "      <td>7.088799e-02</td>\n",
=======
       "      <th>35</th>\n",
       "      <td>SVC</td>\n",
       "      <td>2.208761e-59</td>\n",
       "      <td>4.314066e-05</td>\n",
       "    </tr>\n",
       "    <tr>\n",
       "      <th>33</th>\n",
       "      <td>SGDClassifier</td>\n",
       "      <td>2.208761e-59</td>\n",
       "      <td>5.184009e-09</td>\n",
       "    </tr>\n",
       "    <tr>\n",
       "      <th>29</th>\n",
       "      <td>Perceptron</td>\n",
       "      <td>2.208761e-59</td>\n",
       "      <td>1.929134e-06</td>\n",
       "    </tr>\n",
       "    <tr>\n",
       "      <th>28</th>\n",
       "      <td>NuSVC</td>\n",
       "      <td>2.208761e-59</td>\n",
       "      <td>1.119587e-02</td>\n",
       "    </tr>\n",
       "    <tr>\n",
       "      <th>34</th>\n",
       "      <td>SGDRegressor</td>\n",
       "      <td>2.208761e-59</td>\n",
       "      <td>1.119034e-14</td>\n",
       "    </tr>\n",
       "    <tr>\n",
       "      <th>16</th>\n",
       "      <td>HistGradientBoostingClassifier</td>\n",
       "      <td>2.208761e-59</td>\n",
       "      <td>1.643706e-02</td>\n",
       "    </tr>\n",
       "    <tr>\n",
       "      <th>31</th>\n",
       "      <td>RandomForestRegressor</td>\n",
       "      <td>4.395434e-55</td>\n",
       "      <td>1.391698e-02</td>\n",
       "    </tr>\n",
       "    <tr>\n",
       "      <th>17</th>\n",
       "      <td>HistGradientBoostingRegressor</td>\n",
       "      <td>4.395434e-55</td>\n",
       "      <td>6.617923e-02</td>\n",
       "    </tr>\n",
       "    <tr>\n",
       "      <th>22</th>\n",
       "      <td>LinearSVC</td>\n",
       "      <td>5.044580e-47</td>\n",
       "      <td>1.070878e-06</td>\n",
       "    </tr>\n",
       "    <tr>\n",
       "      <th>30</th>\n",
       "      <td>RandomForestClassifier</td>\n",
       "      <td>3.231288e-37</td>\n",
       "      <td>4.449568e-02</td>\n",
       "    </tr>\n",
       "    <tr>\n",
       "      <th>24</th>\n",
       "      <td>LogisticRegression</td>\n",
       "      <td>3.736177e-36</td>\n",
       "      <td>2.882910e-03</td>\n",
       "    </tr>\n",
       "    <tr>\n",
       "      <th>3</th>\n",
       "      <td>BaggingRegressor</td>\n",
       "      <td>3.736177e-36</td>\n",
       "      <td>4.613738e-02</td>\n",
       "    </tr>\n",
       "    <tr>\n",
       "      <th>2</th>\n",
       "      <td>BaggingClassifier</td>\n",
       "      <td>2.620711e-22</td>\n",
       "      <td>1.677309e-01</td>\n",
       "    </tr>\n",
       "    <tr>\n",
       "      <th>23</th>\n",
       "      <td>LinearSVR</td>\n",
       "      <td>2.948425e-11</td>\n",
       "      <td>3.161109e-03</td>\n",
       "    </tr>\n",
       "    <tr>\n",
       "      <th>27</th>\n",
       "      <td>MiniBatchKMeans</td>\n",
       "      <td>6.281177e-05</td>\n",
       "      <td>1.017545e-01</td>\n",
       "    </tr>\n",
       "    <tr>\n",
       "      <th>6</th>\n",
       "      <td>DecisionTreeRegressor</td>\n",
       "      <td>2.248739e-04</td>\n",
       "      <td>5.300188e-01</td>\n",
       "    </tr>\n",
       "    <tr>\n",
       "      <th>11</th>\n",
       "      <td>ExtraTreeRegressor</td>\n",
       "      <td>7.377026e-04</td>\n",
       "      <td>5.007854e-01</td>\n",
       "    </tr>\n",
       "    <tr>\n",
       "      <th>4</th>\n",
       "      <td>BisectingKMeans</td>\n",
       "      <td>3.729492e-03</td>\n",
       "      <td>4.046162e-01</td>\n",
       "    </tr>\n",
       "    <tr>\n",
       "      <th>15</th>\n",
       "      <td>GradientBoostingRegressor</td>\n",
       "      <td>3.729492e-03</td>\n",
       "      <td>6.150538e-01</td>\n",
       "    </tr>\n",
       "    <tr>\n",
       "      <th>13</th>\n",
       "      <td>ExtraTreesRegressor</td>\n",
       "      <td>6.134033e-03</td>\n",
       "      <td>5.282443e-01</td>\n",
       "    </tr>\n",
       "    <tr>\n",
       "      <th>21</th>\n",
       "      <td>LassoCV</td>\n",
       "      <td>1.557713e-02</td>\n",
       "      <td>4.399446e-01</td>\n",
>>>>>>> 9c4fc53b
       "    </tr>\n",
       "    <tr>\n",
       "      <th>1</th>\n",
       "      <td>AdaBoostRegressor</td>\n",
<<<<<<< HEAD
       "      <td>5.940706e-01</td>\n",
       "    </tr>\n",
       "    <tr>\n",
       "      <th>27</th>\n",
       "      <td>RandomTreesEmbedding</td>\n",
       "      <td>5.940706e-01</td>\n",
       "    </tr>\n",
       "    <tr>\n",
       "      <th>12</th>\n",
       "      <td>ExtraTreesRegressor</td>\n",
       "      <td>5.940706e-01</td>\n",
       "    </tr>\n",
       "    <tr>\n",
       "      <th>10</th>\n",
       "      <td>ExtraTreeRegressor</td>\n",
       "      <td>8.079632e-01</td>\n",
=======
       "      <td>1.557713e-02</td>\n",
       "      <td>4.436670e-01</td>\n",
>>>>>>> 9c4fc53b
       "    </tr>\n",
       "    <tr>\n",
       "      <th>14</th>\n",
       "      <td>GradientBoostingClassifier</td>\n",
<<<<<<< HEAD
       "      <td>8.079632e-01</td>\n",
       "    </tr>\n",
       "    <tr>\n",
       "      <th>17</th>\n",
       "      <td>KBinsDiscretizer</td>\n",
       "      <td>8.079632e-01</td>\n",
       "    </tr>\n",
       "    <tr>\n",
       "      <th>14</th>\n",
       "      <td>GradientBoostingRegressor</td>\n",
       "      <td>9.988394e-01</td>\n",
       "    </tr>\n",
       "    <tr>\n",
       "      <th>6</th>\n",
       "      <td>DummyClassifier</td>\n",
       "      <td>1.000000e+00</td>\n",
       "    </tr>\n",
       "    <tr>\n",
       "      <th>23</th>\n",
       "      <td>MLPRegressor</td>\n",
       "      <td>1.000000e+00</td>\n",
       "    </tr>\n",
       "    <tr>\n",
       "      <th>18</th>\n",
       "      <td>Lasso</td>\n",
       "      <td>1.000000e+00</td>\n",
       "    </tr>\n",
       "    <tr>\n",
       "      <th>4</th>\n",
       "      <td>DecisionTreeClassifier</td>\n",
       "      <td>1.000000e+00</td>\n",
       "    </tr>\n",
       "    <tr>\n",
       "      <th>11</th>\n",
       "      <td>ExtraTreesClassifier</td>\n",
       "      <td>1.000000e+00</td>\n",
       "    </tr>\n",
       "    <tr>\n",
       "      <th>9</th>\n",
       "      <td>ExtraTreeClassifier</td>\n",
       "      <td>1.000000e+00</td>\n",
       "    </tr>\n",
       "    <tr>\n",
       "      <th>8</th>\n",
       "      <td>ElasticNetCV</td>\n",
       "      <td>1.000000e+00</td>\n",
       "    </tr>\n",
       "    <tr>\n",
       "      <th>7</th>\n",
       "      <td>ElasticNet</td>\n",
       "      <td>1.000000e+00</td>\n",
       "    </tr>\n",
       "    <tr>\n",
       "      <th>22</th>\n",
       "      <td>MLPClassifier</td>\n",
       "      <td>1.000000e+00</td>\n",
       "    </tr>\n",
       "    <tr>\n",
       "      <th>0</th>\n",
       "      <td>AdaBoostClassifier</td>\n",
       "      <td>1.000000e+00</td>\n",
=======
       "      <td>2.405580e-02</td>\n",
       "      <td>5.059626e-01</td>\n",
       "    </tr>\n",
       "    <tr>\n",
       "      <th>32</th>\n",
       "      <td>RandomTreesEmbedding</td>\n",
       "      <td>2.405580e-02</td>\n",
       "      <td>5.868843e-01</td>\n",
       "    </tr>\n",
       "    <tr>\n",
       "      <th>9</th>\n",
       "      <td>ElasticNetCV</td>\n",
       "      <td>2.405580e-02</td>\n",
       "      <td>3.632036e-01</td>\n",
       "    </tr>\n",
       "    <tr>\n",
       "      <th>19</th>\n",
       "      <td>KMeans</td>\n",
       "      <td>2.405580e-02</td>\n",
       "      <td>5.777609e-01</td>\n",
       "    </tr>\n",
       "    <tr>\n",
       "      <th>18</th>\n",
       "      <td>KBinsDiscretizer</td>\n",
       "      <td>2.405580e-02</td>\n",
       "      <td>4.902958e-01</td>\n",
       "    </tr>\n",
       "    <tr>\n",
       "      <th>25</th>\n",
       "      <td>MLPClassifier</td>\n",
       "      <td>3.638429e-02</td>\n",
       "      <td>4.520781e-01</td>\n",
       "    </tr>\n",
       "    <tr>\n",
       "      <th>26</th>\n",
       "      <td>MLPRegressor</td>\n",
       "      <td>5.390208e-02</td>\n",
       "      <td>6.667450e-01</td>\n",
       "    </tr>\n",
       "    <tr>\n",
       "      <th>0</th>\n",
       "      <td>AdaBoostClassifier</td>\n",
       "      <td>7.822116e-02</td>\n",
       "      <td>5.436899e-01</td>\n",
       "    </tr>\n",
       "    <tr>\n",
       "      <th>12</th>\n",
       "      <td>ExtraTreesClassifier</td>\n",
       "      <td>7.822116e-02</td>\n",
       "      <td>7.718728e-01</td>\n",
       "    </tr>\n",
       "    <tr>\n",
       "      <th>20</th>\n",
       "      <td>Lasso</td>\n",
       "      <td>1.111953e-01</td>\n",
       "      <td>7.267857e-01</td>\n",
       "    </tr>\n",
       "    <tr>\n",
       "      <th>5</th>\n",
       "      <td>DecisionTreeClassifier</td>\n",
       "      <td>2.111701e-01</td>\n",
       "      <td>8.070847e-01</td>\n",
       "    </tr>\n",
       "    <tr>\n",
       "      <th>7</th>\n",
       "      <td>DummyClassifier</td>\n",
       "      <td>2.819416e-01</td>\n",
       "      <td>8.393831e-01</td>\n",
       "    </tr>\n",
       "    <tr>\n",
       "      <th>8</th>\n",
       "      <td>ElasticNet</td>\n",
       "      <td>2.819416e-01</td>\n",
       "      <td>7.181747e-01</td>\n",
       "    </tr>\n",
       "    <tr>\n",
       "      <th>10</th>\n",
       "      <td>ExtraTreeClassifier</td>\n",
       "      <td>9.084105e-01</td>\n",
       "      <td>9.885116e-01</td>\n",
>>>>>>> 9c4fc53b
       "    </tr>\n",
       "  </tbody>\n",
       "</table>\n",
       "</div>"
      ],
      "text/plain": [
<<<<<<< HEAD
       "                    estimator_name       p_value\n",
       "15  HistGradientBoostingClassifier  1.691123e-17\n",
       "28                           Ridge  1.691123e-17\n",
       "26           RandomForestRegressor  1.691123e-17\n",
       "19                         LassoCV  1.691123e-17\n",
       "29                    SGDRegressor  1.691123e-17\n",
       "30                             SVC  1.691123e-17\n",
       "2                BaggingClassifier  1.691123e-17\n",
       "25          RandomForestClassifier  1.014674e-15\n",
       "16   HistGradientBoostingRegressor  2.993288e-14\n",
       "3                 BaggingRegressor  4.326944e-08\n",
       "21              LogisticRegression  2.500012e-07\n",
       "24                           NuSVC  1.275006e-06\n",
       "20                       LinearSVR  5.795482e-06\n",
       "5            DecisionTreeRegressor  7.088799e-02\n",
       "1                AdaBoostRegressor  5.940706e-01\n",
       "27            RandomTreesEmbedding  5.940706e-01\n",
       "12             ExtraTreesRegressor  5.940706e-01\n",
       "10              ExtraTreeRegressor  8.079632e-01\n",
       "13      GradientBoostingClassifier  8.079632e-01\n",
       "17                KBinsDiscretizer  8.079632e-01\n",
       "14       GradientBoostingRegressor  9.988394e-01\n",
       "6                  DummyClassifier  1.000000e+00\n",
       "23                    MLPRegressor  1.000000e+00\n",
       "18                           Lasso  1.000000e+00\n",
       "4           DecisionTreeClassifier  1.000000e+00\n",
       "11            ExtraTreesClassifier  1.000000e+00\n",
       "9              ExtraTreeClassifier  1.000000e+00\n",
       "8                     ElasticNetCV  1.000000e+00\n",
       "7                       ElasticNet  1.000000e+00\n",
       "22                   MLPClassifier  1.000000e+00\n",
       "0               AdaBoostClassifier  1.000000e+00"
=======
       "                    estimator_name   min_p_value  mean_p_value\n",
       "35                             SVC  2.208761e-59  4.314066e-05\n",
       "33                   SGDClassifier  2.208761e-59  5.184009e-09\n",
       "29                      Perceptron  2.208761e-59  1.929134e-06\n",
       "28                           NuSVC  2.208761e-59  1.119587e-02\n",
       "34                    SGDRegressor  2.208761e-59  1.119034e-14\n",
       "16  HistGradientBoostingClassifier  2.208761e-59  1.643706e-02\n",
       "31           RandomForestRegressor  4.395434e-55  1.391698e-02\n",
       "17   HistGradientBoostingRegressor  4.395434e-55  6.617923e-02\n",
       "22                       LinearSVC  5.044580e-47  1.070878e-06\n",
       "30          RandomForestClassifier  3.231288e-37  4.449568e-02\n",
       "24              LogisticRegression  3.736177e-36  2.882910e-03\n",
       "3                 BaggingRegressor  3.736177e-36  4.613738e-02\n",
       "2                BaggingClassifier  2.620711e-22  1.677309e-01\n",
       "23                       LinearSVR  2.948425e-11  3.161109e-03\n",
       "27                 MiniBatchKMeans  6.281177e-05  1.017545e-01\n",
       "6            DecisionTreeRegressor  2.248739e-04  5.300188e-01\n",
       "11              ExtraTreeRegressor  7.377026e-04  5.007854e-01\n",
       "4                  BisectingKMeans  3.729492e-03  4.046162e-01\n",
       "15       GradientBoostingRegressor  3.729492e-03  6.150538e-01\n",
       "13             ExtraTreesRegressor  6.134033e-03  5.282443e-01\n",
       "21                         LassoCV  1.557713e-02  4.399446e-01\n",
       "1                AdaBoostRegressor  1.557713e-02  4.436670e-01\n",
       "14      GradientBoostingClassifier  2.405580e-02  5.059626e-01\n",
       "32            RandomTreesEmbedding  2.405580e-02  5.868843e-01\n",
       "9                     ElasticNetCV  2.405580e-02  3.632036e-01\n",
       "19                          KMeans  2.405580e-02  5.777609e-01\n",
       "18                KBinsDiscretizer  2.405580e-02  4.902958e-01\n",
       "25                   MLPClassifier  3.638429e-02  4.520781e-01\n",
       "26                    MLPRegressor  5.390208e-02  6.667450e-01\n",
       "0               AdaBoostClassifier  7.822116e-02  5.436899e-01\n",
       "12            ExtraTreesClassifier  7.822116e-02  7.718728e-01\n",
       "20                           Lasso  1.111953e-01  7.267857e-01\n",
       "5           DecisionTreeClassifier  2.111701e-01  8.070847e-01\n",
       "7                  DummyClassifier  2.819416e-01  8.393831e-01\n",
       "8                       ElasticNet  2.819416e-01  7.181747e-01\n",
       "10             ExtraTreeClassifier  9.084105e-01  9.885116e-01"
>>>>>>> 9c4fc53b
      ]
     },
     "execution_count": 7,
     "metadata": {},
     "output_type": "execute_result"
    }
   ],
   "source": [
<<<<<<< HEAD
    "results_df.sort_values(\"p_value\")[[\"estimator_name\", \"p_value\"]]"
=======
    "results_df.sort_values(\"min_p_value\")[[\"estimator_name\", \"min_p_value\",\"mean_p_value\"]]"
>>>>>>> 9c4fc53b
   ]
  },
  {
   "cell_type": "markdown",
   "metadata": {},
   "source": [
    "## Details on deterministic test errors"
   ]
  },
  {
   "cell_type": "code",
   "execution_count": 8,
   "metadata": {},
   "outputs": [
    {
     "name": "stdout",
     "output_type": "stream",
     "text": [
      "❌ HuberRegressor(): \n",
      "Not equal to tolerance rtol=1e-07, atol=1e-09\n",
      "Comparing the output of HuberRegressor.predict revealed that fitting with `sample_weight` is not equivalent to fitting with removed or repeated data points.\n",
      "Mismatched elements: 15 / 15 (100%)\n",
      "Max absolute difference among violations: 0.00051052\n",
      "Max relative difference among violations: 7.5912896\n",
      " ACTUAL: array([-2.323244e-05,  9.999910e-01,  2.000039e+00,  1.202210e+00,\n",
      "        2.430282e+00,  9.999892e-01,  1.999998e+00,  2.000024e+00,\n",
      "        1.656899e+00,  1.999991e+00,  1.576810e+00,  1.295011e+00,\n",
      "        1.829514e+00,  1.000022e+00,  1.000070e+00])\n",
      " DESIRED: array([-2.704185e-06,  9.999971e-01,  2.000005e+00,  1.202141e+00,\n",
      "        2.430112e+00,  9.999871e-01,  1.999991e+00,  2.000007e+00,\n",
      "        1.656642e+00,  1.999968e+00,  1.576735e+00,  1.294886e+00,\n",
      "        1.829381e+00,  1.000010e+00,  9.995597e-01])\n",
      "Traceback (most recent call last):\n",
      "  File \"/var/folders/_y/lfnx34p13w3_sr2k12bjb05w0000gn/T/ipykernel_47673/2096092967.py\", line 38, in <module>\n",
      "    check_sample_weight_equivalence_on_dense_data(est_name, est)\n",
      "  File \"/Users/ogrisel/code/scikit-learn/sklearn/utils/estimator_checks.py\", line 1576, in check_sample_weight_equivalence_on_dense_data\n",
      "    _check_sample_weight_equivalence(name, estimator_orig, sparse_container=None)\n",
      "  File \"/Users/ogrisel/code/scikit-learn/sklearn/utils/_testing.py\", line 147, in wrapper\n",
      "    return fn(*args, **kwargs)\n",
      "           ^^^^^^^^^^^^^^^^^^^\n",
      "  File \"/Users/ogrisel/code/scikit-learn/sklearn/utils/estimator_checks.py\", line 1572, in _check_sample_weight_equivalence\n",
      "    assert_allclose_dense_sparse(X_pred1, X_pred2, err_msg=err_msg)\n",
      "  File \"/Users/ogrisel/code/scikit-learn/sklearn/utils/_testing.py\", line 285, in assert_allclose_dense_sparse\n",
      "    assert_allclose(x, y, rtol=rtol, atol=atol, err_msg=err_msg)\n",
      "  File \"/Users/ogrisel/code/scikit-learn/sklearn/utils/_testing.py\", line 239, in assert_allclose\n",
      "    np_assert_allclose(\n",
      "  File \"/Users/ogrisel/miniforge3/envs/dev/lib/python3.12/site-packages/numpy/testing/_private/utils.py\", line 1691, in assert_allclose\n",
      "    assert_array_compare(compare, actual, desired, err_msg=str(err_msg),\n",
      "  File \"/Users/ogrisel/miniforge3/envs/dev/lib/python3.12/contextlib.py\", line 81, in inner\n",
      "    return func(*args, **kwds)\n",
      "           ^^^^^^^^^^^^^^^^^^^\n",
      "  File \"/Users/ogrisel/miniforge3/envs/dev/lib/python3.12/site-packages/numpy/testing/_private/utils.py\", line 889, in assert_array_compare\n",
      "    raise AssertionError(msg)\n",
      "AssertionError: \n",
      "Not equal to tolerance rtol=1e-07, atol=1e-09\n",
      "Comparing the output of HuberRegressor.predict revealed that fitting with `sample_weight` is not equivalent to fitting with removed or repeated data points.\n",
      "Mismatched elements: 15 / 15 (100%)\n",
      "Max absolute difference among violations: 0.00051052\n",
      "Max relative difference among violations: 7.5912896\n",
      " ACTUAL: array([-2.323244e-05,  9.999910e-01,  2.000039e+00,  1.202210e+00,\n",
      "        2.430282e+00,  9.999892e-01,  1.999998e+00,  2.000024e+00,\n",
      "        1.656899e+00,  1.999991e+00,  1.576810e+00,  1.295011e+00,\n",
      "        1.829514e+00,  1.000022e+00,  1.000070e+00])\n",
      " DESIRED: array([-2.704185e-06,  9.999971e-01,  2.000005e+00,  1.202141e+00,\n",
      "        2.430112e+00,  9.999871e-01,  1.999991e+00,  2.000007e+00,\n",
      "        1.656642e+00,  1.999968e+00,  1.576735e+00,  1.294886e+00,\n",
      "        1.829381e+00,  1.000010e+00,  9.995597e-01])\n",
      "\n",
      "❌ IsotonicRegression(): Isotonic regression input X should be a 1d array or 2d array with 1 feature\n",
      "Traceback (most recent call last):\n",
      "  File \"/var/folders/_y/lfnx34p13w3_sr2k12bjb05w0000gn/T/ipykernel_47673/2096092967.py\", line 38, in <module>\n",
      "    check_sample_weight_equivalence_on_dense_data(est_name, est)\n",
      "  File \"/Users/ogrisel/code/scikit-learn/sklearn/utils/estimator_checks.py\", line 1576, in check_sample_weight_equivalence_on_dense_data\n",
      "    _check_sample_weight_equivalence(name, estimator_orig, sparse_container=None)\n",
      "  File \"/Users/ogrisel/code/scikit-learn/sklearn/utils/_testing.py\", line 147, in wrapper\n",
      "    return fn(*args, **kwargs)\n",
      "           ^^^^^^^^^^^^^^^^^^^\n",
      "  File \"/Users/ogrisel/code/scikit-learn/sklearn/utils/estimator_checks.py\", line 1560, in _check_sample_weight_equivalence\n",
      "    estimator_repeated.fit(X_repeated, y=y_repeated, sample_weight=None)\n",
      "  File \"/Users/ogrisel/code/scikit-learn/sklearn/base.py\", line 1389, in wrapper\n",
      "    return fit_method(estimator, *args, **kwargs)\n",
      "           ^^^^^^^^^^^^^^^^^^^^^^^^^^^^^^^^^^^^^^\n",
      "  File \"/Users/ogrisel/code/scikit-learn/sklearn/isotonic.py\", line 401, in fit\n",
      "    X, y = self._build_y(X, y, sample_weight)\n",
      "           ^^^^^^^^^^^^^^^^^^^^^^^^^^^^^^^^^^\n",
      "  File \"/Users/ogrisel/code/scikit-learn/sklearn/isotonic.py\", line 316, in _build_y\n",
      "    self._check_input_data_shape(X)\n",
      "  File \"/Users/ogrisel/code/scikit-learn/sklearn/isotonic.py\", line 300, in _check_input_data_shape\n",
      "    raise ValueError(msg)\n",
      "ValueError: Isotonic regression input X should be a 1d array or 2d array with 1 feature\n",
      "\n",
      "❌ NuSVR(): \n",
      "Not equal to tolerance rtol=1e-07, atol=1e-09\n",
      "Comparing the output of NuSVR.predict revealed that fitting with `sample_weight` is not equivalent to fitting with removed or repeated data points.\n",
      "Mismatched elements: 15 / 15 (100%)\n",
      "Max absolute difference among violations: 0.00305074\n",
      "Max relative difference among violations: 0.34499784\n",
      " ACTUAL: array([1.697759e-04, 9.998989e-01, 1.999758e+00, 1.316667e+00,\n",
      "       1.577872e+00, 1.000017e+00, 2.000128e+00, 1.999764e+00,\n",
      "       1.233518e+00, 2.000170e+00, 1.400195e+00, 1.397883e+00,\n",
      "       1.430682e+00, 1.000631e+00, 9.999184e-01])\n",
      " DESIRED: array([2.591989e-04, 9.998203e-01, 1.999778e+00, 1.316390e+00,\n",
      "       1.580922e+00, 1.000526e+00, 2.000151e+00, 1.999443e+00,\n",
      "       1.233376e+00, 1.999820e+00, 1.401014e+00, 1.398252e+00,\n",
      "       1.432028e+00, 1.000286e+00, 1.000143e+00])\n",
      "Traceback (most recent call last):\n",
      "  File \"/var/folders/_y/lfnx34p13w3_sr2k12bjb05w0000gn/T/ipykernel_47673/2096092967.py\", line 38, in <module>\n",
      "    check_sample_weight_equivalence_on_dense_data(est_name, est)\n",
      "  File \"/Users/ogrisel/code/scikit-learn/sklearn/utils/estimator_checks.py\", line 1576, in check_sample_weight_equivalence_on_dense_data\n",
      "    _check_sample_weight_equivalence(name, estimator_orig, sparse_container=None)\n",
      "  File \"/Users/ogrisel/code/scikit-learn/sklearn/utils/_testing.py\", line 147, in wrapper\n",
      "    return fn(*args, **kwargs)\n",
      "           ^^^^^^^^^^^^^^^^^^^\n",
      "  File \"/Users/ogrisel/code/scikit-learn/sklearn/utils/estimator_checks.py\", line 1572, in _check_sample_weight_equivalence\n",
      "    assert_allclose_dense_sparse(X_pred1, X_pred2, err_msg=err_msg)\n",
      "  File \"/Users/ogrisel/code/scikit-learn/sklearn/utils/_testing.py\", line 285, in assert_allclose_dense_sparse\n",
      "    assert_allclose(x, y, rtol=rtol, atol=atol, err_msg=err_msg)\n",
      "  File \"/Users/ogrisel/code/scikit-learn/sklearn/utils/_testing.py\", line 239, in assert_allclose\n",
      "    np_assert_allclose(\n",
      "  File \"/Users/ogrisel/miniforge3/envs/dev/lib/python3.12/site-packages/numpy/testing/_private/utils.py\", line 1691, in assert_allclose\n",
      "    assert_array_compare(compare, actual, desired, err_msg=str(err_msg),\n",
      "  File \"/Users/ogrisel/miniforge3/envs/dev/lib/python3.12/contextlib.py\", line 81, in inner\n",
      "    return func(*args, **kwds)\n",
      "           ^^^^^^^^^^^^^^^^^^^\n",
      "  File \"/Users/ogrisel/miniforge3/envs/dev/lib/python3.12/site-packages/numpy/testing/_private/utils.py\", line 889, in assert_array_compare\n",
      "    raise AssertionError(msg)\n",
      "AssertionError: \n",
      "Not equal to tolerance rtol=1e-07, atol=1e-09\n",
      "Comparing the output of NuSVR.predict revealed that fitting with `sample_weight` is not equivalent to fitting with removed or repeated data points.\n",
      "Mismatched elements: 15 / 15 (100%)\n",
      "Max absolute difference among violations: 0.00305074\n",
      "Max relative difference among violations: 0.34499784\n",
      " ACTUAL: array([1.697759e-04, 9.998989e-01, 1.999758e+00, 1.316667e+00,\n",
      "       1.577872e+00, 1.000017e+00, 2.000128e+00, 1.999764e+00,\n",
      "       1.233518e+00, 2.000170e+00, 1.400195e+00, 1.397883e+00,\n",
      "       1.430682e+00, 1.000631e+00, 9.999184e-01])\n",
      " DESIRED: array([2.591989e-04, 9.998203e-01, 1.999778e+00, 1.316390e+00,\n",
      "       1.580922e+00, 1.000526e+00, 2.000151e+00, 1.999443e+00,\n",
      "       1.233376e+00, 1.999820e+00, 1.401014e+00, 1.398252e+00,\n",
      "       1.432028e+00, 1.000286e+00, 1.000143e+00])\n",
      "\n",
      "❌ SVR(): \n",
      "Not equal to tolerance rtol=1e-07, atol=1e-09\n",
      "Comparing the output of SVR.predict revealed that fitting with `sample_weight` is not equivalent to fitting with removed or repeated data points.\n",
      "Mismatched elements: 15 / 15 (100%)\n",
      "Max absolute difference among violations: 0.00266417\n",
      "Max relative difference among violations: 0.00269241\n",
      " ACTUAL: array([0.100011, 1.100002, 1.89998 , 1.327766, 1.553381, 1.099804,\n",
      "       1.900507, 1.900239, 1.253786, 1.899847, 1.414408, 1.4019  ,\n",
      "       1.440486, 1.100011, 1.099589])\n",
      " DESIRED: array([0.100281, 1.100199, 1.900164, 1.327585, 1.556046, 1.099828,\n",
      "       1.900122, 1.900199, 1.253611, 1.900075, 1.415291, 1.402263,\n",
      "       1.441794, 1.099432, 1.0997  ])\n",
      "Traceback (most recent call last):\n",
      "  File \"/var/folders/_y/lfnx34p13w3_sr2k12bjb05w0000gn/T/ipykernel_47673/2096092967.py\", line 38, in <module>\n",
      "    check_sample_weight_equivalence_on_dense_data(est_name, est)\n",
      "  File \"/Users/ogrisel/code/scikit-learn/sklearn/utils/estimator_checks.py\", line 1576, in check_sample_weight_equivalence_on_dense_data\n",
      "    _check_sample_weight_equivalence(name, estimator_orig, sparse_container=None)\n",
      "  File \"/Users/ogrisel/code/scikit-learn/sklearn/utils/_testing.py\", line 147, in wrapper\n",
      "    return fn(*args, **kwargs)\n",
      "           ^^^^^^^^^^^^^^^^^^^\n",
      "  File \"/Users/ogrisel/code/scikit-learn/sklearn/utils/estimator_checks.py\", line 1572, in _check_sample_weight_equivalence\n",
      "    assert_allclose_dense_sparse(X_pred1, X_pred2, err_msg=err_msg)\n",
      "  File \"/Users/ogrisel/code/scikit-learn/sklearn/utils/_testing.py\", line 285, in assert_allclose_dense_sparse\n",
      "    assert_allclose(x, y, rtol=rtol, atol=atol, err_msg=err_msg)\n",
      "  File \"/Users/ogrisel/code/scikit-learn/sklearn/utils/_testing.py\", line 239, in assert_allclose\n",
      "    np_assert_allclose(\n",
      "  File \"/Users/ogrisel/miniforge3/envs/dev/lib/python3.12/site-packages/numpy/testing/_private/utils.py\", line 1691, in assert_allclose\n",
      "    assert_array_compare(compare, actual, desired, err_msg=str(err_msg),\n",
      "  File \"/Users/ogrisel/miniforge3/envs/dev/lib/python3.12/contextlib.py\", line 81, in inner\n",
      "    return func(*args, **kwds)\n",
      "           ^^^^^^^^^^^^^^^^^^^\n",
      "  File \"/Users/ogrisel/miniforge3/envs/dev/lib/python3.12/site-packages/numpy/testing/_private/utils.py\", line 889, in assert_array_compare\n",
      "    raise AssertionError(msg)\n",
      "AssertionError: \n",
      "Not equal to tolerance rtol=1e-07, atol=1e-09\n",
      "Comparing the output of SVR.predict revealed that fitting with `sample_weight` is not equivalent to fitting with removed or repeated data points.\n",
      "Mismatched elements: 15 / 15 (100%)\n",
      "Max absolute difference among violations: 0.00266417\n",
      "Max relative difference among violations: 0.00269241\n",
      " ACTUAL: array([0.100011, 1.100002, 1.89998 , 1.327766, 1.553381, 1.099804,\n",
      "       1.900507, 1.900239, 1.253786, 1.899847, 1.414408, 1.4019  ,\n",
      "       1.440486, 1.100011, 1.099589])\n",
      " DESIRED: array([0.100281, 1.100199, 1.900164, 1.327585, 1.556046, 1.099828,\n",
      "       1.900122, 1.900199, 1.253611, 1.900075, 1.415291, 1.402263,\n",
      "       1.441794, 1.099432, 1.0997  ])\n",
      "\n"
     ]
    }
   ],
   "source": [
    "import sys\n",
    "\n",
    "for est, e in deterministic_test_results:\n",
    "    if e is None:\n",
    "        continue\n",
    "\n",
    "    print(f\"❌ {est}: {e}\")\n",
    "    traceback.print_exception(e, file=sys.stdout)\n",
    "    print()"
   ]
  },
  {
   "cell_type": "markdown",
   "metadata": {},
   "source": [
    "## Details on other errors"
   ]
  },
  {
   "cell_type": "code",
   "execution_count": 9,
   "metadata": {},
   "outputs": [
    {
     "name": "stdout",
     "output_type": "stream",
     "text": [
      "❌ RANSACRegressor(): Weights sum to zero, can't be normalized\n",
      "Traceback (most recent call last):\n",
      "  File \"/var/folders/_y/lfnx34p13w3_sr2k12bjb05w0000gn/T/ipykernel_47673/2096092967.py\", line 49, in <module>\n",
      "    result = check_weighted_repeated_estimator_fit_equivalence(\n",
      "             ^^^^^^^^^^^^^^^^^^^^^^^^^^^^^^^^^^^^^^^^^^^^^^^^^^\n",
      "  File \"/Users/ogrisel/code/sample-weight-audit-nondet/src/sample_weight_audit/estimator_check.py\", line 83, in check_weighted_repeated_estimator_fit_equivalence\n",
      "    predictions_weighted, predictions_repeated, _ = multifit_over_weighted_and_repeated(\n",
      "                                                    ^^^^^^^^^^^^^^^^^^^^^^^^^^^^^^^^^^^^\n",
      "  File \"/Users/ogrisel/code/sample-weight-audit-nondet/src/sample_weight_audit/estimator_check.py\", line 302, in multifit_over_weighted_and_repeated\n",
      "    est_weighted = check_pipeline_and_fit(\n",
      "                   ^^^^^^^^^^^^^^^^^^^^^^^\n",
      "  File \"/Users/ogrisel/code/sample-weight-audit-nondet/src/sample_weight_audit/estimator_check.py\", line 196, in check_pipeline_and_fit\n",
      "    est = est.fit(X, y, sample_weight=sample_weight)\n",
      "          ^^^^^^^^^^^^^^^^^^^^^^^^^^^^^^^^^^^^^^^^^^\n",
      "  File \"/Users/ogrisel/code/scikit-learn/sklearn/base.py\", line 1389, in wrapper\n",
      "    return fit_method(estimator, *args, **kwargs)\n",
      "           ^^^^^^^^^^^^^^^^^^^^^^^^^^^^^^^^^^^^^^\n",
      "  File \"/Users/ogrisel/code/scikit-learn/sklearn/utils/validation.py\", line 63, in inner_f\n",
      "    return f(*args, **kwargs)\n",
      "           ^^^^^^^^^^^^^^^^^^\n",
      "  File \"/Users/ogrisel/code/scikit-learn/sklearn/linear_model/_ransac.py\", line 498, in fit\n",
      "    estimator.fit(X_subset, y_subset, **fit_params_subset)\n",
      "  File \"/Users/ogrisel/code/scikit-learn/sklearn/base.py\", line 1389, in wrapper\n",
      "    return fit_method(estimator, *args, **kwargs)\n",
      "           ^^^^^^^^^^^^^^^^^^^^^^^^^^^^^^^^^^^^^^\n",
      "  File \"/Users/ogrisel/code/scikit-learn/sklearn/linear_model/_base.py\", line 635, in fit\n",
      "    X, y, X_offset, y_offset, X_scale = _preprocess_data(\n",
      "                                        ^^^^^^^^^^^^^^^^^\n",
      "  File \"/Users/ogrisel/code/scikit-learn/sklearn/linear_model/_base.py\", line 185, in _preprocess_data\n",
      "    X_offset = _average(X, axis=0, weights=sample_weight, xp=xp)\n",
      "               ^^^^^^^^^^^^^^^^^^^^^^^^^^^^^^^^^^^^^^^^^^^^^^^^^\n",
      "  File \"/Users/ogrisel/code/scikit-learn/sklearn/utils/_array_api.py\", line 717, in _average\n",
      "    return xp.asarray(numpy.average(a, axis=axis, weights=weights))\n",
      "                      ^^^^^^^^^^^^^^^^^^^^^^^^^^^^^^^^^^^^^^^^^^^^\n",
      "  File \"/Users/ogrisel/miniforge3/envs/dev/lib/python3.12/site-packages/numpy/lib/_function_base_impl.py\", line 575, in average\n",
      "    raise ZeroDivisionError(\n",
      "ZeroDivisionError: Weights sum to zero, can't be normalized\n",
      "\n",
      "❌ Ridge(max_iter=100000, solver='sag'): Floating-point under-/overflow occurred at epoch #920. Scaling input data with StandardScaler or MinMaxScaler might help.\n",
      "Traceback (most recent call last):\n",
      "  File \"/var/folders/_y/lfnx34p13w3_sr2k12bjb05w0000gn/T/ipykernel_47673/2096092967.py\", line 49, in <module>\n",
      "    result = check_weighted_repeated_estimator_fit_equivalence(\n",
      "             ^^^^^^^^^^^^^^^^^^^^^^^^^^^^^^^^^^^^^^^^^^^^^^^^^^\n",
      "  File \"/Users/ogrisel/code/sample-weight-audit-nondet/src/sample_weight_audit/estimator_check.py\", line 83, in check_weighted_repeated_estimator_fit_equivalence\n",
      "    predictions_weighted, predictions_repeated, _ = multifit_over_weighted_and_repeated(\n",
      "                                                    ^^^^^^^^^^^^^^^^^^^^^^^^^^^^^^^^^^^^\n",
      "  File \"/Users/ogrisel/code/sample-weight-audit-nondet/src/sample_weight_audit/estimator_check.py\", line 259, in multifit_over_weighted_and_repeated\n",
      "    est_ref = check_pipeline_and_fit(est_ref, X_train, y_train, sample_weight_train)\n",
      "              ^^^^^^^^^^^^^^^^^^^^^^^^^^^^^^^^^^^^^^^^^^^^^^^^^^^^^^^^^^^^^^^^^^^^^^\n",
      "  File \"/Users/ogrisel/code/sample-weight-audit-nondet/src/sample_weight_audit/estimator_check.py\", line 196, in check_pipeline_and_fit\n",
      "    est = est.fit(X, y, sample_weight=sample_weight)\n",
      "          ^^^^^^^^^^^^^^^^^^^^^^^^^^^^^^^^^^^^^^^^^^\n",
      "  File \"/Users/ogrisel/code/scikit-learn/sklearn/base.py\", line 1389, in wrapper\n",
      "    return fit_method(estimator, *args, **kwargs)\n",
      "           ^^^^^^^^^^^^^^^^^^^^^^^^^^^^^^^^^^^^^^\n",
      "  File \"/Users/ogrisel/code/scikit-learn/sklearn/linear_model/_ridge.py\", line 1249, in fit\n",
      "    return super().fit(X, y, sample_weight=sample_weight)\n",
      "           ^^^^^^^^^^^^^^^^^^^^^^^^^^^^^^^^^^^^^^^^^^^^^^\n",
      "  File \"/Users/ogrisel/code/scikit-learn/sklearn/linear_model/_ridge.py\", line 991, in fit\n",
      "    self.coef_, self.n_iter_, self.solver_ = _ridge_regression(\n",
      "                                             ^^^^^^^^^^^^^^^^^^\n",
      "  File \"/Users/ogrisel/code/scikit-learn/sklearn/linear_model/_ridge.py\", line 766, in _ridge_regression\n",
      "    coef_, n_iter_, _ = sag_solver(\n",
      "                        ^^^^^^^^^^^\n",
      "  File \"/Users/ogrisel/code/scikit-learn/sklearn/linear_model/_sag.py\", line 323, in sag_solver\n",
      "    num_seen, n_iter_ = sag(\n",
      "                        ^^^^\n",
      "  File \"sklearn/linear_model/_sag_fast.pyx\", line 396, in sklearn.linear_model._sag_fast.sag64\n",
      "ValueError: Floating-point under-/overflow occurred at epoch #920. Scaling input data with StandardScaler or MinMaxScaler might help.\n",
      "\n",
      "❌ RidgeClassifier(max_iter=100000, solver='saga'): Floating-point under-/overflow occurred at epoch #899. Scaling input data with StandardScaler or MinMaxScaler might help.\n",
      "Traceback (most recent call last):\n",
      "  File \"/var/folders/_y/lfnx34p13w3_sr2k12bjb05w0000gn/T/ipykernel_47673/2096092967.py\", line 49, in <module>\n",
      "    result = check_weighted_repeated_estimator_fit_equivalence(\n",
      "             ^^^^^^^^^^^^^^^^^^^^^^^^^^^^^^^^^^^^^^^^^^^^^^^^^^\n",
      "  File \"/Users/ogrisel/code/sample-weight-audit-nondet/src/sample_weight_audit/estimator_check.py\", line 83, in check_weighted_repeated_estimator_fit_equivalence\n",
      "    predictions_weighted, predictions_repeated, _ = multifit_over_weighted_and_repeated(\n",
      "                                                    ^^^^^^^^^^^^^^^^^^^^^^^^^^^^^^^^^^^^\n",
      "  File \"/Users/ogrisel/code/sample-weight-audit-nondet/src/sample_weight_audit/estimator_check.py\", line 259, in multifit_over_weighted_and_repeated\n",
      "    est_ref = check_pipeline_and_fit(est_ref, X_train, y_train, sample_weight_train)\n",
      "              ^^^^^^^^^^^^^^^^^^^^^^^^^^^^^^^^^^^^^^^^^^^^^^^^^^^^^^^^^^^^^^^^^^^^^^\n",
      "  File \"/Users/ogrisel/code/sample-weight-audit-nondet/src/sample_weight_audit/estimator_check.py\", line 196, in check_pipeline_and_fit\n",
      "    est = est.fit(X, y, sample_weight=sample_weight)\n",
      "          ^^^^^^^^^^^^^^^^^^^^^^^^^^^^^^^^^^^^^^^^^^\n",
      "  File \"/Users/ogrisel/code/scikit-learn/sklearn/base.py\", line 1389, in wrapper\n",
      "    return fit_method(estimator, *args, **kwargs)\n",
      "           ^^^^^^^^^^^^^^^^^^^^^^^^^^^^^^^^^^^^^^\n",
      "  File \"/Users/ogrisel/code/scikit-learn/sklearn/linear_model/_ridge.py\", line 1571, in fit\n",
      "    super().fit(X, Y, sample_weight=sample_weight)\n",
      "  File \"/Users/ogrisel/code/scikit-learn/sklearn/linear_model/_ridge.py\", line 991, in fit\n",
      "    self.coef_, self.n_iter_, self.solver_ = _ridge_regression(\n",
      "                                             ^^^^^^^^^^^^^^^^^^\n",
      "  File \"/Users/ogrisel/code/scikit-learn/sklearn/linear_model/_ridge.py\", line 766, in _ridge_regression\n",
      "    coef_, n_iter_, _ = sag_solver(\n",
      "                        ^^^^^^^^^^^\n",
      "  File \"/Users/ogrisel/code/scikit-learn/sklearn/linear_model/_sag.py\", line 323, in sag_solver\n",
      "    num_seen, n_iter_ = sag(\n",
      "                        ^^^^\n",
      "  File \"sklearn/linear_model/_sag_fast.pyx\", line 396, in sklearn.linear_model._sag_fast.sag64\n",
      "ValueError: Floating-point under-/overflow occurred at epoch #899. Scaling input data with StandardScaler or MinMaxScaler might help.\n",
      "\n"
     ]
    }
   ],
   "source": [
    "import sys\n",
    "\n",
    "for est, e in errors:\n",
    "    print(f\"❌ {est}: {e}\")\n",
    "    traceback.print_exception(e, file=sys.stdout)\n",
    "    print()"
   ]
  },
  {
   "cell_type": "markdown",
   "metadata": {},
   "source": [
    "## List of estimators with missing sample_weight support"
   ]
  },
  {
   "cell_type": "code",
   "execution_count": 10,
   "metadata": {},
   "outputs": [
    {
     "name": "stdout",
     "output_type": "stream",
     "text": [
      "ARDRegression\n",
      "AdditiveChi2Sampler\n",
      "AffinityPropagation\n",
      "AgglomerativeClustering\n",
      "BernoulliRBM\n",
      "Binarizer\n",
      "Birch\n",
      "CCA\n",
      "ClassifierChain\n",
      "ColumnTransformer\n",
      "DictVectorizer\n",
      "DictionaryLearning\n",
      "FactorAnalysis\n",
      "FastICA\n",
      "FeatureAgglomeration\n",
      "FeatureHasher\n",
      "FeatureUnion\n",
      "FixedThresholdClassifier\n",
      "FunctionTransformer\n",
      "GaussianProcessClassifier\n",
      "GaussianProcessRegressor\n",
      "GaussianRandomProjection\n",
      "GenericUnivariateSelect\n",
      "HDBSCAN\n",
      "HashingVectorizer\n",
      "IncrementalPCA\n",
      "Isomap\n",
      "KNNImputer\n",
      "KNeighborsClassifier\n",
      "KNeighborsRegressor\n",
      "KNeighborsTransformer\n",
      "KernelCenterer\n",
      "KernelPCA\n",
      "LabelBinarizer\n",
      "LabelEncoder\n",
      "LabelPropagation\n",
      "LabelSpreading\n",
      "Lars\n",
      "LarsCV\n",
      "LassoLars\n",
      "LassoLarsCV\n",
      "LassoLarsIC\n",
      "LatentDirichletAllocation\n",
      "LinearDiscriminantAnalysis\n",
      "LocallyLinearEmbedding\n",
      "MaxAbsScaler\n",
      "MeanShift\n",
      "MinMaxScaler\n",
      "MiniBatchDictionaryLearning\n",
      "MiniBatchNMF\n",
      "MiniBatchSparsePCA\n",
      "MissingIndicator\n",
      "MultiLabelBinarizer\n",
      "MultiTaskElasticNet\n",
      "MultiTaskElasticNetCV\n",
      "MultiTaskLasso\n",
      "MultiTaskLassoCV\n",
      "NMF\n",
      "NearestCentroid\n",
      "NeighborhoodComponentsAnalysis\n",
      "Normalizer\n",
      "Nystroem\n",
      "OPTICS\n",
      "OneHotEncoder\n",
      "OneVsOneClassifier\n",
      "OneVsRestClassifier\n",
      "OrdinalEncoder\n",
      "OrthogonalMatchingPursuit\n",
      "OrthogonalMatchingPursuitCV\n",
      "OutputCodeClassifier\n",
      "PCA\n",
      "PLSCanonical\n",
      "PLSRegression\n",
      "PLSSVD\n",
      "PassiveAggressiveClassifier\n",
      "PassiveAggressiveRegressor\n",
      "PatchExtractor\n",
      "PolynomialCountSketch\n",
      "PolynomialFeatures\n",
      "PowerTransformer\n",
      "QuadraticDiscriminantAnalysis\n",
      "QuantileTransformer\n",
      "RBFSampler\n",
      "RFE\n",
      "RFECV\n",
      "RadiusNeighborsClassifier\n",
      "RadiusNeighborsRegressor\n",
      "RadiusNeighborsTransformer\n",
      "RegressorChain\n",
      "RobustScaler\n",
      "SelectFdr\n",
      "SelectFpr\n",
      "SelectFromModel\n",
      "SelectFwe\n",
      "SelectKBest\n",
      "SelectPercentile\n",
      "SelfTrainingClassifier\n",
      "SequentialFeatureSelector\n",
      "SimpleImputer\n",
      "SkewedChi2Sampler\n",
      "SparseCoder\n",
      "SparsePCA\n",
      "SparseRandomProjection\n",
      "SpectralClustering\n",
      "TSNE\n",
      "TargetEncoder\n",
      "TfidfTransformer\n",
      "TheilSenRegressor\n",
      "TransformedTargetRegressor\n",
      "TruncatedSVD\n",
      "TunedThresholdClassifierCV\n",
      "VarianceThreshold\n"
     ]
    }
   ],
   "source": [
    "for est_name in missing_sample_weight_support:\n",
    "    print(est_name)"
   ]
  }
 ],
 "metadata": {
  "kernelspec": {
   "display_name": "dev",
   "language": "python",
   "name": "python3"
  },
  "language_info": {
   "codemirror_mode": {
    "name": "ipython",
    "version": 3
   },
   "file_extension": ".py",
   "mimetype": "text/x-python",
   "name": "python",
   "nbconvert_exporter": "python",
   "pygments_lexer": "ipython3",
   "version": "3.12.4"
  }
 },
 "nbformat": 4,
 "nbformat_minor": 2
}<|MERGE_RESOLUTION|>--- conflicted
+++ resolved
@@ -38,21 +38,12 @@
       "      sklearn: 1.7.dev0\n",
       "          pip: 24.0\n",
       "   setuptools: 75.8.0\n",
-<<<<<<< HEAD
-      "        numpy: 2.0.0\n",
-      "        scipy: 1.14.0\n",
-      "       Cython: 3.0.10\n",
-      "       pandas: 2.2.2\n",
-      "   matplotlib: 3.9.0\n",
-      "       joblib: 1.4.2\n",
-=======
       "        numpy: 2.1.3\n",
       "        scipy: 1.15.1\n",
       "       Cython: 3.0.11\n",
       "       pandas: 2.2.3\n",
       "   matplotlib: 3.10.0\n",
       "       joblib: 1.5.dev0\n",
->>>>>>> 9c4fc53b
       "threadpoolctl: 3.5.0\n",
       "\n",
       "Built with OpenMP: True\n",
@@ -99,11 +90,6 @@
     "import threadpoolctl\n",
     "\n",
     "\n",
-<<<<<<< HEAD
-    "import sys\n",
-    "sys.path.insert(1,\"../src/\")\n",
-=======
->>>>>>> 9c4fc53b
     "from sample_weight_audit import check_weighted_repeated_estimator_fit_equivalence\n",
     "from sample_weight_audit.exceptions import UnexpectedDeterministicPredictions\n",
     "from sample_weight_audit.sklearn_stochastic_params import STOCHASTIC_FIT_PARAMS\n",
@@ -147,48 +133,30 @@
      "name": "stderr",
      "output_type": "stream",
      "text": [
-<<<<<<< HEAD
-      "100%|██████████| 30/30 [00:01<00:00, 17.60it/s]\n"
-=======
       "100%|██████████| 100/100 [00:06<00:00, 14.79it/s]\n"
->>>>>>> 9c4fc53b
-     ]
-    },
-    {
-     "name": "stdout",
-     "output_type": "stream",
-     "text": [
-<<<<<<< HEAD
-      "✅ AdaBoostClassifier: (p_value: 1.000\n",
-      "Evaluating AdaBoostRegressor(estimator=DecisionTreeRegressor(max_depth=1,\n",
-      "                                                  max_features=0.5))\n"
-=======
+     ]
+    },
+    {
+     "name": "stdout",
+     "output_type": "stream",
+     "text": [
       "✅ AdaBoostClassifier: (min p_value: 0.078)\n",
       "Evaluating AdaBoostRegressor(estimator=DecisionTreeRegressor(max_features=0.5,\n",
       "                                                  min_weight_fraction_leaf=0.1))\n"
->>>>>>> 9c4fc53b
-     ]
-    },
-    {
-     "name": "stderr",
-     "output_type": "stream",
-     "text": [
-<<<<<<< HEAD
-      "100%|██████████| 30/30 [00:00<00:00, 52.65it/s]\n"
-=======
+     ]
+    },
+    {
+     "name": "stderr",
+     "output_type": "stream",
+     "text": [
       "100%|██████████| 100/100 [00:05<00:00, 17.85it/s]\n"
->>>>>>> 9c4fc53b
-     ]
-    },
-    {
-     "name": "stdout",
-     "output_type": "stream",
-     "text": [
-<<<<<<< HEAD
-      "✅ AdaBoostRegressor: (p_value: 0.594\n",
-=======
+     ]
+    },
+    {
+     "name": "stdout",
+     "output_type": "stream",
+     "text": [
       "✅ AdaBoostRegressor: (min p_value: 0.016)\n",
->>>>>>> 9c4fc53b
       "⚠ AdditiveChi2Sampler does not support sample_weight\n",
       "⚠ AffinityPropagation does not support sample_weight\n",
       "⚠ AgglomerativeClustering does not support sample_weight\n",
@@ -199,22 +167,14 @@
      "name": "stderr",
      "output_type": "stream",
      "text": [
-<<<<<<< HEAD
-      "100%|██████████| 30/30 [00:00<00:00, 61.34it/s]\n"
-=======
       "100%|██████████| 100/100 [00:01<00:00, 55.39it/s]\n"
->>>>>>> 9c4fc53b
-     ]
-    },
-    {
-     "name": "stdout",
-     "output_type": "stream",
-     "text": [
-<<<<<<< HEAD
-      "❌ BaggingClassifier: (p_value: 0.000\n",
-=======
+     ]
+    },
+    {
+     "name": "stdout",
+     "output_type": "stream",
+     "text": [
       "❌ BaggingClassifier: (min p_value: 0.000)\n",
->>>>>>> 9c4fc53b
       "Evaluating BaggingRegressor()\n"
      ]
     },
@@ -222,55 +182,34 @@
      "name": "stderr",
      "output_type": "stream",
      "text": [
-<<<<<<< HEAD
-      "100%|██████████| 30/30 [00:00<00:00, 67.79it/s]\n"
-=======
       "100%|██████████| 100/100 [00:01<00:00, 58.00it/s]\n"
->>>>>>> 9c4fc53b
-     ]
-    },
-    {
-     "name": "stdout",
-     "output_type": "stream",
-     "text": [
-<<<<<<< HEAD
-      "❌ BaggingRegressor: (p_value: 0.000\n",
-=======
+     ]
+    },
+    {
+     "name": "stdout",
+     "output_type": "stream",
+     "text": [
       "❌ BaggingRegressor: (min p_value: 0.000)\n",
->>>>>>> 9c4fc53b
       "✅ BayesianRidge() passed the deterministic check\n",
       "✅ BernoulliNB() passed the deterministic check\n",
       "⚠ BernoulliRBM does not support sample_weight\n",
       "⚠ Binarizer does not support sample_weight\n",
       "⚠ Birch does not support sample_weight\n",
-<<<<<<< HEAD
-      "Evaluating BisectingKMeans()\n"
-=======
       "Evaluating BisectingKMeans(n_clusters=10)\n"
->>>>>>> 9c4fc53b
-     ]
-    },
-    {
-     "name": "stderr",
-     "output_type": "stream",
-     "text": [
-<<<<<<< HEAD
-      "100%|██████████| 30/30 [00:00<00:00, 281.39it/s]\n"
-=======
+     ]
+    },
+    {
+     "name": "stderr",
+     "output_type": "stream",
+     "text": [
       "100%|██████████| 100/100 [00:00<00:00, 227.59it/s]\n"
->>>>>>> 9c4fc53b
-     ]
-    },
-    {
-     "name": "stdout",
-     "output_type": "stream",
-     "text": [
-<<<<<<< HEAD
-      "⚠ BisectingKMeans with different random states led to the same predictions\n",
-      "❌ BisectingKMeans(random_state=0) failed the deterministic check\n",
-=======
+     ]
+    },
+    {
+     "name": "stdout",
+     "output_type": "stream",
+     "text": [
       "✅ BisectingKMeans: (min p_value: 0.004)\n",
->>>>>>> 9c4fc53b
       "⚠ CCA does not support sample_weight\n",
       "✅ CalibratedClassifierCV() passed the deterministic check\n",
       "✅ CategoricalNB() passed the deterministic check\n",
@@ -285,22 +224,14 @@
      "name": "stderr",
      "output_type": "stream",
      "text": [
-<<<<<<< HEAD
-      "100%|██████████| 30/30 [00:00<00:00, 557.25it/s]\n"
-=======
       "100%|██████████| 100/100 [00:00<00:00, 645.68it/s]\n"
->>>>>>> 9c4fc53b
-     ]
-    },
-    {
-     "name": "stdout",
-     "output_type": "stream",
-     "text": [
-<<<<<<< HEAD
-      "✅ DecisionTreeClassifier: (p_value: 1.000\n",
-=======
+     ]
+    },
+    {
+     "name": "stdout",
+     "output_type": "stream",
+     "text": [
       "✅ DecisionTreeClassifier: (min p_value: 0.211)\n",
->>>>>>> 9c4fc53b
       "Evaluating DecisionTreeRegressor(max_features=0.5)\n"
      ]
     },
@@ -308,22 +239,14 @@
      "name": "stderr",
      "output_type": "stream",
      "text": [
-<<<<<<< HEAD
-      "100%|██████████| 30/30 [00:00<00:00, 878.94it/s]\n"
-=======
       "100%|██████████| 100/100 [00:00<00:00, 930.29it/s]\n"
->>>>>>> 9c4fc53b
-     ]
-    },
-    {
-     "name": "stdout",
-     "output_type": "stream",
-     "text": [
-<<<<<<< HEAD
-      "✅ DecisionTreeRegressor: (p_value: 0.071\n",
-=======
+     ]
+    },
+    {
+     "name": "stdout",
+     "output_type": "stream",
+     "text": [
       "❌ DecisionTreeRegressor: (min p_value: 0.000)\n",
->>>>>>> 9c4fc53b
       "⚠ DictVectorizer does not support sample_weight\n",
       "⚠ DictionaryLearning does not support sample_weight\n",
       "Evaluating DummyClassifier(strategy='stratified')\n"
@@ -333,22 +256,14 @@
      "name": "stderr",
      "output_type": "stream",
      "text": [
-<<<<<<< HEAD
-      "100%|██████████| 30/30 [00:00<00:00, 814.29it/s]\n"
-=======
       "100%|██████████| 100/100 [00:00<00:00, 1836.35it/s]\n"
->>>>>>> 9c4fc53b
-     ]
-    },
-    {
-     "name": "stdout",
-     "output_type": "stream",
-     "text": [
-<<<<<<< HEAD
-      "✅ DummyClassifier: (p_value: 1.000\n",
-=======
+     ]
+    },
+    {
+     "name": "stdout",
+     "output_type": "stream",
+     "text": [
       "✅ DummyClassifier: (min p_value: 0.282)\n",
->>>>>>> 9c4fc53b
       "✅ DummyRegressor() passed the deterministic check\n",
       "Evaluating ElasticNet(selection='random')\n"
      ]
@@ -357,22 +272,14 @@
      "name": "stderr",
      "output_type": "stream",
      "text": [
-<<<<<<< HEAD
-      "100%|██████████| 30/30 [00:00<00:00, 843.00it/s]\n"
-=======
       "100%|██████████| 100/100 [00:00<00:00, 915.67it/s]\n"
->>>>>>> 9c4fc53b
-     ]
-    },
-    {
-     "name": "stdout",
-     "output_type": "stream",
-     "text": [
-<<<<<<< HEAD
-      "✅ ElasticNet: (p_value: 1.000\n",
-=======
+     ]
+    },
+    {
+     "name": "stdout",
+     "output_type": "stream",
+     "text": [
       "✅ ElasticNet: (min p_value: 0.282)\n",
->>>>>>> 9c4fc53b
       "Evaluating ElasticNetCV(selection='random')\n"
      ]
     },
@@ -380,22 +287,14 @@
      "name": "stderr",
      "output_type": "stream",
      "text": [
-<<<<<<< HEAD
-      "100%|██████████| 30/30 [00:00<00:00, 53.98it/s]\n"
-=======
       "100%|██████████| 100/100 [00:02<00:00, 40.78it/s]\n"
->>>>>>> 9c4fc53b
-     ]
-    },
-    {
-     "name": "stdout",
-     "output_type": "stream",
-     "text": [
-<<<<<<< HEAD
-      "✅ ElasticNetCV: (p_value: 1.000\n",
-=======
+     ]
+    },
+    {
+     "name": "stdout",
+     "output_type": "stream",
+     "text": [
       "✅ ElasticNetCV: (min p_value: 0.024)\n",
->>>>>>> 9c4fc53b
       "Evaluating ExtraTreeClassifier()\n"
      ]
     },
@@ -403,22 +302,14 @@
      "name": "stderr",
      "output_type": "stream",
      "text": [
-<<<<<<< HEAD
-      "100%|██████████| 30/30 [00:00<00:00, 567.02it/s]\n"
-=======
       "100%|██████████| 100/100 [00:00<00:00, 843.14it/s]\n"
->>>>>>> 9c4fc53b
-     ]
-    },
-    {
-     "name": "stdout",
-     "output_type": "stream",
-     "text": [
-<<<<<<< HEAD
-      "✅ ExtraTreeClassifier: (p_value: 1.000\n",
-=======
+     ]
+    },
+    {
+     "name": "stdout",
+     "output_type": "stream",
+     "text": [
       "✅ ExtraTreeClassifier: (min p_value: 0.908)\n",
->>>>>>> 9c4fc53b
       "Evaluating ExtraTreeRegressor()\n"
      ]
     },
@@ -426,22 +317,14 @@
      "name": "stderr",
      "output_type": "stream",
      "text": [
-<<<<<<< HEAD
-      "100%|██████████| 30/30 [00:00<00:00, 889.38it/s]\n"
-=======
       "100%|██████████| 100/100 [00:00<00:00, 923.34it/s]\n"
->>>>>>> 9c4fc53b
-     ]
-    },
-    {
-     "name": "stdout",
-     "output_type": "stream",
-     "text": [
-<<<<<<< HEAD
-      "✅ ExtraTreeRegressor: (p_value: 0.808\n",
-=======
+     ]
+    },
+    {
+     "name": "stdout",
+     "output_type": "stream",
+     "text": [
       "❌ ExtraTreeRegressor: (min p_value: 0.001)\n",
->>>>>>> 9c4fc53b
       "Evaluating ExtraTreesClassifier()\n"
      ]
     },
@@ -449,22 +332,14 @@
      "name": "stderr",
      "output_type": "stream",
      "text": [
-<<<<<<< HEAD
-      "100%|██████████| 30/30 [00:02<00:00, 13.27it/s]\n"
-=======
       "100%|██████████| 100/100 [00:08<00:00, 12.47it/s]\n"
->>>>>>> 9c4fc53b
-     ]
-    },
-    {
-     "name": "stdout",
-     "output_type": "stream",
-     "text": [
-<<<<<<< HEAD
-      "✅ ExtraTreesClassifier: (p_value: 1.000\n",
-=======
+     ]
+    },
+    {
+     "name": "stdout",
+     "output_type": "stream",
+     "text": [
       "✅ ExtraTreesClassifier: (min p_value: 0.078)\n",
->>>>>>> 9c4fc53b
       "Evaluating ExtraTreesRegressor()\n"
      ]
     },
@@ -472,22 +347,14 @@
      "name": "stderr",
      "output_type": "stream",
      "text": [
-<<<<<<< HEAD
-      "100%|██████████| 30/30 [00:02<00:00, 14.69it/s]\n"
-=======
       "100%|██████████| 100/100 [00:07<00:00, 12.82it/s]\n"
->>>>>>> 9c4fc53b
-     ]
-    },
-    {
-     "name": "stdout",
-     "output_type": "stream",
-     "text": [
-<<<<<<< HEAD
-      "✅ ExtraTreesRegressor: (p_value: 0.594\n",
-=======
+     ]
+    },
+    {
+     "name": "stdout",
+     "output_type": "stream",
+     "text": [
       "✅ ExtraTreesRegressor: (min p_value: 0.006)\n",
->>>>>>> 9c4fc53b
       "⚠ FactorAnalysis does not support sample_weight\n",
       "⚠ FastICA does not support sample_weight\n",
       "⚠ FeatureAgglomeration does not support sample_weight\n",
@@ -508,22 +375,14 @@
      "name": "stderr",
      "output_type": "stream",
      "text": [
-<<<<<<< HEAD
-      "100%|██████████| 30/30 [00:05<00:00,  6.00it/s]\n"
-=======
       "100%|██████████| 100/100 [00:20<00:00,  4.96it/s]\n"
->>>>>>> 9c4fc53b
-     ]
-    },
-    {
-     "name": "stdout",
-     "output_type": "stream",
-     "text": [
-<<<<<<< HEAD
-      "✅ GradientBoostingClassifier: (p_value: 0.808\n",
-=======
+     ]
+    },
+    {
+     "name": "stdout",
+     "output_type": "stream",
+     "text": [
       "✅ GradientBoostingClassifier: (min p_value: 0.024)\n",
->>>>>>> 9c4fc53b
       "Evaluating GradientBoostingRegressor(max_features=0.5)\n"
      ]
     },
@@ -531,22 +390,14 @@
      "name": "stderr",
      "output_type": "stream",
      "text": [
-<<<<<<< HEAD
-      "100%|██████████| 30/30 [00:01<00:00, 29.53it/s]\n"
-=======
       "100%|██████████| 100/100 [00:04<00:00, 23.11it/s]\n"
->>>>>>> 9c4fc53b
-     ]
-    },
-    {
-     "name": "stdout",
-     "output_type": "stream",
-     "text": [
-<<<<<<< HEAD
-      "✅ GradientBoostingRegressor: (p_value: 0.999\n",
-=======
+     ]
+    },
+    {
+     "name": "stdout",
+     "output_type": "stream",
+     "text": [
       "✅ GradientBoostingRegressor: (min p_value: 0.004)\n",
->>>>>>> 9c4fc53b
       "⚠ HDBSCAN does not support sample_weight\n",
       "⚠ HashingVectorizer does not support sample_weight\n",
       "Evaluating HistGradientBoostingClassifier(max_features=0.5)\n"
@@ -556,22 +407,14 @@
      "name": "stderr",
      "output_type": "stream",
      "text": [
-<<<<<<< HEAD
-      "100%|██████████| 30/30 [00:02<00:00, 13.67it/s]\n"
-=======
       "100%|██████████| 100/100 [00:08<00:00, 11.21it/s]\n"
->>>>>>> 9c4fc53b
-     ]
-    },
-    {
-     "name": "stdout",
-     "output_type": "stream",
-     "text": [
-<<<<<<< HEAD
-      "❌ HistGradientBoostingClassifier: (p_value: 0.000\n",
-=======
+     ]
+    },
+    {
+     "name": "stdout",
+     "output_type": "stream",
+     "text": [
       "❌ HistGradientBoostingClassifier: (min p_value: 0.000)\n",
->>>>>>> 9c4fc53b
       "Evaluating HistGradientBoostingRegressor(max_features=0.5)\n"
      ]
     },
@@ -579,201 +422,49 @@
      "name": "stderr",
      "output_type": "stream",
      "text": [
-<<<<<<< HEAD
-      "100%|██████████| 30/30 [00:00<00:00, 41.34it/s]\n",
-      "/Users/shrutinath/sklearn-dev/scikit-learn/sklearn/preprocessing/_discretization.py:298: FutureWarning: The current default behavior, quantile_method='linear', will be changed to quantile_method='averaged_inverted_cdf' in scikit-learn version 1.9 to naturally support sample weight equivalence properties by default. Pass quantile_method='averaged_inverted_cdf' explicitly to silence this warning.\n",
-      "  warnings.warn(\n"
-=======
       "100%|██████████| 100/100 [00:03<00:00, 30.57it/s]\n"
->>>>>>> 9c4fc53b
-     ]
-    },
-    {
-     "name": "stdout",
-     "output_type": "stream",
-     "text": [
-<<<<<<< HEAD
-      "❌ HistGradientBoostingRegressor: (p_value: 0.000\n",
-=======
+     ]
+    },
+    {
+     "name": "stdout",
+     "output_type": "stream",
+     "text": [
       "❌ HistGradientBoostingRegressor: (min p_value: 0.000)\n",
->>>>>>> 9c4fc53b
       "❌ HuberRegressor() failed the deterministic check\n",
       "⚠ IncrementalPCA does not support sample_weight\n",
       "⚠ Isomap does not support sample_weight\n",
       "❌ IsotonicRegression() failed the deterministic check\n",
-<<<<<<< HEAD
-      "Evaluating KBinsDiscretizer(encode='ordinal', subsample=50)\n"
-=======
       "Evaluating KBinsDiscretizer(encode='ordinal', quantile_method='averaged_inverted_cdf',\n",
       "                 subsample=50)\n"
->>>>>>> 9c4fc53b
-     ]
-    },
-    {
-     "name": "stderr",
-     "output_type": "stream",
-     "text": [
-<<<<<<< HEAD
-      "  0%|          | 0/30 [00:00<?, ?it/s]/Users/shrutinath/sklearn-dev/scikit-learn/sklearn/preprocessing/_discretization.py:298: FutureWarning: The current default behavior, quantile_method='linear', will be changed to quantile_method='averaged_inverted_cdf' in scikit-learn version 1.9 to naturally support sample weight equivalence properties by default. Pass quantile_method='averaged_inverted_cdf' explicitly to silence this warning.\n",
-      "  warnings.warn(\n",
-      "/Users/shrutinath/sklearn-dev/scikit-learn/sklearn/preprocessing/_discretization.py:298: FutureWarning: The current default behavior, quantile_method='linear', will be changed to quantile_method='averaged_inverted_cdf' in scikit-learn version 1.9 to naturally support sample weight equivalence properties by default. Pass quantile_method='averaged_inverted_cdf' explicitly to silence this warning.\n",
-      "  warnings.warn(\n",
-      "/Users/shrutinath/sklearn-dev/scikit-learn/sklearn/preprocessing/_discretization.py:298: FutureWarning: The current default behavior, quantile_method='linear', will be changed to quantile_method='averaged_inverted_cdf' in scikit-learn version 1.9 to naturally support sample weight equivalence properties by default. Pass quantile_method='averaged_inverted_cdf' explicitly to silence this warning.\n",
-      "  warnings.warn(\n",
-      "/Users/shrutinath/sklearn-dev/scikit-learn/sklearn/preprocessing/_discretization.py:298: FutureWarning: The current default behavior, quantile_method='linear', will be changed to quantile_method='averaged_inverted_cdf' in scikit-learn version 1.9 to naturally support sample weight equivalence properties by default. Pass quantile_method='averaged_inverted_cdf' explicitly to silence this warning.\n",
-      "  warnings.warn(\n",
-      "/Users/shrutinath/sklearn-dev/scikit-learn/sklearn/preprocessing/_discretization.py:298: FutureWarning: The current default behavior, quantile_method='linear', will be changed to quantile_method='averaged_inverted_cdf' in scikit-learn version 1.9 to naturally support sample weight equivalence properties by default. Pass quantile_method='averaged_inverted_cdf' explicitly to silence this warning.\n",
-      "  warnings.warn(\n",
-      "/Users/shrutinath/sklearn-dev/scikit-learn/sklearn/preprocessing/_discretization.py:298: FutureWarning: The current default behavior, quantile_method='linear', will be changed to quantile_method='averaged_inverted_cdf' in scikit-learn version 1.9 to naturally support sample weight equivalence properties by default. Pass quantile_method='averaged_inverted_cdf' explicitly to silence this warning.\n",
-      "  warnings.warn(\n",
-      "/Users/shrutinath/sklearn-dev/scikit-learn/sklearn/preprocessing/_discretization.py:298: FutureWarning: The current default behavior, quantile_method='linear', will be changed to quantile_method='averaged_inverted_cdf' in scikit-learn version 1.9 to naturally support sample weight equivalence properties by default. Pass quantile_method='averaged_inverted_cdf' explicitly to silence this warning.\n",
-      "  warnings.warn(\n",
-      "/Users/shrutinath/sklearn-dev/scikit-learn/sklearn/preprocessing/_discretization.py:298: FutureWarning: The current default behavior, quantile_method='linear', will be changed to quantile_method='averaged_inverted_cdf' in scikit-learn version 1.9 to naturally support sample weight equivalence properties by default. Pass quantile_method='averaged_inverted_cdf' explicitly to silence this warning.\n",
-      "  warnings.warn(\n",
-      "/Users/shrutinath/sklearn-dev/scikit-learn/sklearn/preprocessing/_discretization.py:298: FutureWarning: The current default behavior, quantile_method='linear', will be changed to quantile_method='averaged_inverted_cdf' in scikit-learn version 1.9 to naturally support sample weight equivalence properties by default. Pass quantile_method='averaged_inverted_cdf' explicitly to silence this warning.\n",
-      "  warnings.warn(\n",
-      "/Users/shrutinath/sklearn-dev/scikit-learn/sklearn/preprocessing/_discretization.py:298: FutureWarning: The current default behavior, quantile_method='linear', will be changed to quantile_method='averaged_inverted_cdf' in scikit-learn version 1.9 to naturally support sample weight equivalence properties by default. Pass quantile_method='averaged_inverted_cdf' explicitly to silence this warning.\n",
-      "  warnings.warn(\n",
-      "/Users/shrutinath/sklearn-dev/scikit-learn/sklearn/preprocessing/_discretization.py:298: FutureWarning: The current default behavior, quantile_method='linear', will be changed to quantile_method='averaged_inverted_cdf' in scikit-learn version 1.9 to naturally support sample weight equivalence properties by default. Pass quantile_method='averaged_inverted_cdf' explicitly to silence this warning.\n",
-      "  warnings.warn(\n",
-      "/Users/shrutinath/sklearn-dev/scikit-learn/sklearn/preprocessing/_discretization.py:298: FutureWarning: The current default behavior, quantile_method='linear', will be changed to quantile_method='averaged_inverted_cdf' in scikit-learn version 1.9 to naturally support sample weight equivalence properties by default. Pass quantile_method='averaged_inverted_cdf' explicitly to silence this warning.\n",
-      "  warnings.warn(\n",
-      "/Users/shrutinath/sklearn-dev/scikit-learn/sklearn/preprocessing/_discretization.py:298: FutureWarning: The current default behavior, quantile_method='linear', will be changed to quantile_method='averaged_inverted_cdf' in scikit-learn version 1.9 to naturally support sample weight equivalence properties by default. Pass quantile_method='averaged_inverted_cdf' explicitly to silence this warning.\n",
-      "  warnings.warn(\n",
-      "/Users/shrutinath/sklearn-dev/scikit-learn/sklearn/preprocessing/_discretization.py:298: FutureWarning: The current default behavior, quantile_method='linear', will be changed to quantile_method='averaged_inverted_cdf' in scikit-learn version 1.9 to naturally support sample weight equivalence properties by default. Pass quantile_method='averaged_inverted_cdf' explicitly to silence this warning.\n",
-      "  warnings.warn(\n",
-      "/Users/shrutinath/sklearn-dev/scikit-learn/sklearn/preprocessing/_discretization.py:298: FutureWarning: The current default behavior, quantile_method='linear', will be changed to quantile_method='averaged_inverted_cdf' in scikit-learn version 1.9 to naturally support sample weight equivalence properties by default. Pass quantile_method='averaged_inverted_cdf' explicitly to silence this warning.\n",
-      "  warnings.warn(\n",
-      "/Users/shrutinath/sklearn-dev/scikit-learn/sklearn/preprocessing/_discretization.py:298: FutureWarning: The current default behavior, quantile_method='linear', will be changed to quantile_method='averaged_inverted_cdf' in scikit-learn version 1.9 to naturally support sample weight equivalence properties by default. Pass quantile_method='averaged_inverted_cdf' explicitly to silence this warning.\n",
-      "  warnings.warn(\n",
-      "/Users/shrutinath/sklearn-dev/scikit-learn/sklearn/preprocessing/_discretization.py:298: FutureWarning: The current default behavior, quantile_method='linear', will be changed to quantile_method='averaged_inverted_cdf' in scikit-learn version 1.9 to naturally support sample weight equivalence properties by default. Pass quantile_method='averaged_inverted_cdf' explicitly to silence this warning.\n",
-      "  warnings.warn(\n",
-      "/Users/shrutinath/sklearn-dev/scikit-learn/sklearn/preprocessing/_discretization.py:298: FutureWarning: The current default behavior, quantile_method='linear', will be changed to quantile_method='averaged_inverted_cdf' in scikit-learn version 1.9 to naturally support sample weight equivalence properties by default. Pass quantile_method='averaged_inverted_cdf' explicitly to silence this warning.\n",
-      "  warnings.warn(\n",
-      "/Users/shrutinath/sklearn-dev/scikit-learn/sklearn/preprocessing/_discretization.py:298: FutureWarning: The current default behavior, quantile_method='linear', will be changed to quantile_method='averaged_inverted_cdf' in scikit-learn version 1.9 to naturally support sample weight equivalence properties by default. Pass quantile_method='averaged_inverted_cdf' explicitly to silence this warning.\n",
-      "  warnings.warn(\n",
-      "/Users/shrutinath/sklearn-dev/scikit-learn/sklearn/preprocessing/_discretization.py:298: FutureWarning: The current default behavior, quantile_method='linear', will be changed to quantile_method='averaged_inverted_cdf' in scikit-learn version 1.9 to naturally support sample weight equivalence properties by default. Pass quantile_method='averaged_inverted_cdf' explicitly to silence this warning.\n",
-      "  warnings.warn(\n",
-      "/Users/shrutinath/sklearn-dev/scikit-learn/sklearn/preprocessing/_discretization.py:298: FutureWarning: The current default behavior, quantile_method='linear', will be changed to quantile_method='averaged_inverted_cdf' in scikit-learn version 1.9 to naturally support sample weight equivalence properties by default. Pass quantile_method='averaged_inverted_cdf' explicitly to silence this warning.\n",
-      "  warnings.warn(\n",
-      "/Users/shrutinath/sklearn-dev/scikit-learn/sklearn/preprocessing/_discretization.py:298: FutureWarning: The current default behavior, quantile_method='linear', will be changed to quantile_method='averaged_inverted_cdf' in scikit-learn version 1.9 to naturally support sample weight equivalence properties by default. Pass quantile_method='averaged_inverted_cdf' explicitly to silence this warning.\n",
-      "  warnings.warn(\n",
-      "/Users/shrutinath/sklearn-dev/scikit-learn/sklearn/preprocessing/_discretization.py:298: FutureWarning: The current default behavior, quantile_method='linear', will be changed to quantile_method='averaged_inverted_cdf' in scikit-learn version 1.9 to naturally support sample weight equivalence properties by default. Pass quantile_method='averaged_inverted_cdf' explicitly to silence this warning.\n",
-      "  warnings.warn(\n",
-      "/Users/shrutinath/sklearn-dev/scikit-learn/sklearn/preprocessing/_discretization.py:298: FutureWarning: The current default behavior, quantile_method='linear', will be changed to quantile_method='averaged_inverted_cdf' in scikit-learn version 1.9 to naturally support sample weight equivalence properties by default. Pass quantile_method='averaged_inverted_cdf' explicitly to silence this warning.\n",
-      "  warnings.warn(\n",
-      "/Users/shrutinath/sklearn-dev/scikit-learn/sklearn/preprocessing/_discretization.py:298: FutureWarning: The current default behavior, quantile_method='linear', will be changed to quantile_method='averaged_inverted_cdf' in scikit-learn version 1.9 to naturally support sample weight equivalence properties by default. Pass quantile_method='averaged_inverted_cdf' explicitly to silence this warning.\n",
-      "  warnings.warn(\n",
-      "/Users/shrutinath/sklearn-dev/scikit-learn/sklearn/preprocessing/_discretization.py:298: FutureWarning: The current default behavior, quantile_method='linear', will be changed to quantile_method='averaged_inverted_cdf' in scikit-learn version 1.9 to naturally support sample weight equivalence properties by default. Pass quantile_method='averaged_inverted_cdf' explicitly to silence this warning.\n",
-      "  warnings.warn(\n",
-      "/Users/shrutinath/sklearn-dev/scikit-learn/sklearn/preprocessing/_discretization.py:298: FutureWarning: The current default behavior, quantile_method='linear', will be changed to quantile_method='averaged_inverted_cdf' in scikit-learn version 1.9 to naturally support sample weight equivalence properties by default. Pass quantile_method='averaged_inverted_cdf' explicitly to silence this warning.\n",
-      "  warnings.warn(\n",
-      "/Users/shrutinath/sklearn-dev/scikit-learn/sklearn/preprocessing/_discretization.py:298: FutureWarning: The current default behavior, quantile_method='linear', will be changed to quantile_method='averaged_inverted_cdf' in scikit-learn version 1.9 to naturally support sample weight equivalence properties by default. Pass quantile_method='averaged_inverted_cdf' explicitly to silence this warning.\n",
-      "  warnings.warn(\n",
-      "/Users/shrutinath/sklearn-dev/scikit-learn/sklearn/preprocessing/_discretization.py:298: FutureWarning: The current default behavior, quantile_method='linear', will be changed to quantile_method='averaged_inverted_cdf' in scikit-learn version 1.9 to naturally support sample weight equivalence properties by default. Pass quantile_method='averaged_inverted_cdf' explicitly to silence this warning.\n",
-      "  warnings.warn(\n",
-      "/Users/shrutinath/sklearn-dev/scikit-learn/sklearn/preprocessing/_discretization.py:298: FutureWarning: The current default behavior, quantile_method='linear', will be changed to quantile_method='averaged_inverted_cdf' in scikit-learn version 1.9 to naturally support sample weight equivalence properties by default. Pass quantile_method='averaged_inverted_cdf' explicitly to silence this warning.\n",
-      "  warnings.warn(\n",
-      "/Users/shrutinath/sklearn-dev/scikit-learn/sklearn/preprocessing/_discretization.py:298: FutureWarning: The current default behavior, quantile_method='linear', will be changed to quantile_method='averaged_inverted_cdf' in scikit-learn version 1.9 to naturally support sample weight equivalence properties by default. Pass quantile_method='averaged_inverted_cdf' explicitly to silence this warning.\n",
-      "  warnings.warn(\n",
-      "/Users/shrutinath/sklearn-dev/scikit-learn/sklearn/preprocessing/_discretization.py:298: FutureWarning: The current default behavior, quantile_method='linear', will be changed to quantile_method='averaged_inverted_cdf' in scikit-learn version 1.9 to naturally support sample weight equivalence properties by default. Pass quantile_method='averaged_inverted_cdf' explicitly to silence this warning.\n",
-      "  warnings.warn(\n",
-      "/Users/shrutinath/sklearn-dev/scikit-learn/sklearn/preprocessing/_discretization.py:298: FutureWarning: The current default behavior, quantile_method='linear', will be changed to quantile_method='averaged_inverted_cdf' in scikit-learn version 1.9 to naturally support sample weight equivalence properties by default. Pass quantile_method='averaged_inverted_cdf' explicitly to silence this warning.\n",
-      "  warnings.warn(\n",
-      "/Users/shrutinath/sklearn-dev/scikit-learn/sklearn/preprocessing/_discretization.py:298: FutureWarning: The current default behavior, quantile_method='linear', will be changed to quantile_method='averaged_inverted_cdf' in scikit-learn version 1.9 to naturally support sample weight equivalence properties by default. Pass quantile_method='averaged_inverted_cdf' explicitly to silence this warning.\n",
-      "  warnings.warn(\n",
-      "/Users/shrutinath/sklearn-dev/scikit-learn/sklearn/preprocessing/_discretization.py:298: FutureWarning: The current default behavior, quantile_method='linear', will be changed to quantile_method='averaged_inverted_cdf' in scikit-learn version 1.9 to naturally support sample weight equivalence properties by default. Pass quantile_method='averaged_inverted_cdf' explicitly to silence this warning.\n",
-      "  warnings.warn(\n",
-      "/Users/shrutinath/sklearn-dev/scikit-learn/sklearn/preprocessing/_discretization.py:298: FutureWarning: The current default behavior, quantile_method='linear', will be changed to quantile_method='averaged_inverted_cdf' in scikit-learn version 1.9 to naturally support sample weight equivalence properties by default. Pass quantile_method='averaged_inverted_cdf' explicitly to silence this warning.\n",
-      "  warnings.warn(\n",
-      "/Users/shrutinath/sklearn-dev/scikit-learn/sklearn/preprocessing/_discretization.py:298: FutureWarning: The current default behavior, quantile_method='linear', will be changed to quantile_method='averaged_inverted_cdf' in scikit-learn version 1.9 to naturally support sample weight equivalence properties by default. Pass quantile_method='averaged_inverted_cdf' explicitly to silence this warning.\n",
-      "  warnings.warn(\n",
-      "/Users/shrutinath/sklearn-dev/scikit-learn/sklearn/preprocessing/_discretization.py:298: FutureWarning: The current default behavior, quantile_method='linear', will be changed to quantile_method='averaged_inverted_cdf' in scikit-learn version 1.9 to naturally support sample weight equivalence properties by default. Pass quantile_method='averaged_inverted_cdf' explicitly to silence this warning.\n",
-      "  warnings.warn(\n",
-      "/Users/shrutinath/sklearn-dev/scikit-learn/sklearn/preprocessing/_discretization.py:298: FutureWarning: The current default behavior, quantile_method='linear', will be changed to quantile_method='averaged_inverted_cdf' in scikit-learn version 1.9 to naturally support sample weight equivalence properties by default. Pass quantile_method='averaged_inverted_cdf' explicitly to silence this warning.\n",
-      "  warnings.warn(\n",
-      "/Users/shrutinath/sklearn-dev/scikit-learn/sklearn/preprocessing/_discretization.py:298: FutureWarning: The current default behavior, quantile_method='linear', will be changed to quantile_method='averaged_inverted_cdf' in scikit-learn version 1.9 to naturally support sample weight equivalence properties by default. Pass quantile_method='averaged_inverted_cdf' explicitly to silence this warning.\n",
-      "  warnings.warn(\n",
-      "/Users/shrutinath/sklearn-dev/scikit-learn/sklearn/preprocessing/_discretization.py:298: FutureWarning: The current default behavior, quantile_method='linear', will be changed to quantile_method='averaged_inverted_cdf' in scikit-learn version 1.9 to naturally support sample weight equivalence properties by default. Pass quantile_method='averaged_inverted_cdf' explicitly to silence this warning.\n",
-      "  warnings.warn(\n",
-      "/Users/shrutinath/sklearn-dev/scikit-learn/sklearn/preprocessing/_discretization.py:298: FutureWarning: The current default behavior, quantile_method='linear', will be changed to quantile_method='averaged_inverted_cdf' in scikit-learn version 1.9 to naturally support sample weight equivalence properties by default. Pass quantile_method='averaged_inverted_cdf' explicitly to silence this warning.\n",
-      "  warnings.warn(\n",
-      "/Users/shrutinath/sklearn-dev/scikit-learn/sklearn/preprocessing/_discretization.py:298: FutureWarning: The current default behavior, quantile_method='linear', will be changed to quantile_method='averaged_inverted_cdf' in scikit-learn version 1.9 to naturally support sample weight equivalence properties by default. Pass quantile_method='averaged_inverted_cdf' explicitly to silence this warning.\n",
-      "  warnings.warn(\n",
-      "/Users/shrutinath/sklearn-dev/scikit-learn/sklearn/preprocessing/_discretization.py:298: FutureWarning: The current default behavior, quantile_method='linear', will be changed to quantile_method='averaged_inverted_cdf' in scikit-learn version 1.9 to naturally support sample weight equivalence properties by default. Pass quantile_method='averaged_inverted_cdf' explicitly to silence this warning.\n",
-      "  warnings.warn(\n",
-      "/Users/shrutinath/sklearn-dev/scikit-learn/sklearn/preprocessing/_discretization.py:298: FutureWarning: The current default behavior, quantile_method='linear', will be changed to quantile_method='averaged_inverted_cdf' in scikit-learn version 1.9 to naturally support sample weight equivalence properties by default. Pass quantile_method='averaged_inverted_cdf' explicitly to silence this warning.\n",
-      "  warnings.warn(\n",
-      "/Users/shrutinath/sklearn-dev/scikit-learn/sklearn/preprocessing/_discretization.py:298: FutureWarning: The current default behavior, quantile_method='linear', will be changed to quantile_method='averaged_inverted_cdf' in scikit-learn version 1.9 to naturally support sample weight equivalence properties by default. Pass quantile_method='averaged_inverted_cdf' explicitly to silence this warning.\n",
-      "  warnings.warn(\n",
-      "/Users/shrutinath/sklearn-dev/scikit-learn/sklearn/preprocessing/_discretization.py:298: FutureWarning: The current default behavior, quantile_method='linear', will be changed to quantile_method='averaged_inverted_cdf' in scikit-learn version 1.9 to naturally support sample weight equivalence properties by default. Pass quantile_method='averaged_inverted_cdf' explicitly to silence this warning.\n",
-      "  warnings.warn(\n",
-      "/Users/shrutinath/sklearn-dev/scikit-learn/sklearn/preprocessing/_discretization.py:298: FutureWarning: The current default behavior, quantile_method='linear', will be changed to quantile_method='averaged_inverted_cdf' in scikit-learn version 1.9 to naturally support sample weight equivalence properties by default. Pass quantile_method='averaged_inverted_cdf' explicitly to silence this warning.\n",
-      "  warnings.warn(\n",
-      "/Users/shrutinath/sklearn-dev/scikit-learn/sklearn/preprocessing/_discretization.py:298: FutureWarning: The current default behavior, quantile_method='linear', will be changed to quantile_method='averaged_inverted_cdf' in scikit-learn version 1.9 to naturally support sample weight equivalence properties by default. Pass quantile_method='averaged_inverted_cdf' explicitly to silence this warning.\n",
-      "  warnings.warn(\n",
-      "/Users/shrutinath/sklearn-dev/scikit-learn/sklearn/preprocessing/_discretization.py:298: FutureWarning: The current default behavior, quantile_method='linear', will be changed to quantile_method='averaged_inverted_cdf' in scikit-learn version 1.9 to naturally support sample weight equivalence properties by default. Pass quantile_method='averaged_inverted_cdf' explicitly to silence this warning.\n",
-      "  warnings.warn(\n",
-      "/Users/shrutinath/sklearn-dev/scikit-learn/sklearn/preprocessing/_discretization.py:298: FutureWarning: The current default behavior, quantile_method='linear', will be changed to quantile_method='averaged_inverted_cdf' in scikit-learn version 1.9 to naturally support sample weight equivalence properties by default. Pass quantile_method='averaged_inverted_cdf' explicitly to silence this warning.\n",
-      "  warnings.warn(\n",
-      "/Users/shrutinath/sklearn-dev/scikit-learn/sklearn/preprocessing/_discretization.py:298: FutureWarning: The current default behavior, quantile_method='linear', will be changed to quantile_method='averaged_inverted_cdf' in scikit-learn version 1.9 to naturally support sample weight equivalence properties by default. Pass quantile_method='averaged_inverted_cdf' explicitly to silence this warning.\n",
-      "  warnings.warn(\n",
-      "/Users/shrutinath/sklearn-dev/scikit-learn/sklearn/preprocessing/_discretization.py:298: FutureWarning: The current default behavior, quantile_method='linear', will be changed to quantile_method='averaged_inverted_cdf' in scikit-learn version 1.9 to naturally support sample weight equivalence properties by default. Pass quantile_method='averaged_inverted_cdf' explicitly to silence this warning.\n",
-      "  warnings.warn(\n",
-      "/Users/shrutinath/sklearn-dev/scikit-learn/sklearn/preprocessing/_discretization.py:298: FutureWarning: The current default behavior, quantile_method='linear', will be changed to quantile_method='averaged_inverted_cdf' in scikit-learn version 1.9 to naturally support sample weight equivalence properties by default. Pass quantile_method='averaged_inverted_cdf' explicitly to silence this warning.\n",
-      "  warnings.warn(\n",
-      "/Users/shrutinath/sklearn-dev/scikit-learn/sklearn/preprocessing/_discretization.py:298: FutureWarning: The current default behavior, quantile_method='linear', will be changed to quantile_method='averaged_inverted_cdf' in scikit-learn version 1.9 to naturally support sample weight equivalence properties by default. Pass quantile_method='averaged_inverted_cdf' explicitly to silence this warning.\n",
-      "  warnings.warn(\n",
-      "/Users/shrutinath/sklearn-dev/scikit-learn/sklearn/preprocessing/_discretization.py:298: FutureWarning: The current default behavior, quantile_method='linear', will be changed to quantile_method='averaged_inverted_cdf' in scikit-learn version 1.9 to naturally support sample weight equivalence properties by default. Pass quantile_method='averaged_inverted_cdf' explicitly to silence this warning.\n",
-      "  warnings.warn(\n",
-      "/Users/shrutinath/sklearn-dev/scikit-learn/sklearn/preprocessing/_discretization.py:298: FutureWarning: The current default behavior, quantile_method='linear', will be changed to quantile_method='averaged_inverted_cdf' in scikit-learn version 1.9 to naturally support sample weight equivalence properties by default. Pass quantile_method='averaged_inverted_cdf' explicitly to silence this warning.\n",
-      "  warnings.warn(\n",
-      "/Users/shrutinath/sklearn-dev/scikit-learn/sklearn/preprocessing/_discretization.py:298: FutureWarning: The current default behavior, quantile_method='linear', will be changed to quantile_method='averaged_inverted_cdf' in scikit-learn version 1.9 to naturally support sample weight equivalence properties by default. Pass quantile_method='averaged_inverted_cdf' explicitly to silence this warning.\n",
-      "  warnings.warn(\n",
-      "/Users/shrutinath/sklearn-dev/scikit-learn/sklearn/preprocessing/_discretization.py:298: FutureWarning: The current default behavior, quantile_method='linear', will be changed to quantile_method='averaged_inverted_cdf' in scikit-learn version 1.9 to naturally support sample weight equivalence properties by default. Pass quantile_method='averaged_inverted_cdf' explicitly to silence this warning.\n",
-      "  warnings.warn(\n",
-      "/Users/shrutinath/sklearn-dev/scikit-learn/sklearn/preprocessing/_discretization.py:298: FutureWarning: The current default behavior, quantile_method='linear', will be changed to quantile_method='averaged_inverted_cdf' in scikit-learn version 1.9 to naturally support sample weight equivalence properties by default. Pass quantile_method='averaged_inverted_cdf' explicitly to silence this warning.\n",
-      "  warnings.warn(\n",
-      "100%|██████████| 30/30 [00:00<00:00, 364.95it/s]\n"
-=======
+     ]
+    },
+    {
+     "name": "stderr",
+     "output_type": "stream",
+     "text": [
       "100%|██████████| 100/100 [00:00<00:00, 271.13it/s]\n"
->>>>>>> 9c4fc53b
-     ]
-    },
-    {
-     "name": "stdout",
-     "output_type": "stream",
-     "text": [
-<<<<<<< HEAD
-      "✅ KBinsDiscretizer: (p_value: 0.808\n",
-      "Evaluating KMeans()\n"
-=======
+     ]
+    },
+    {
+     "name": "stdout",
+     "output_type": "stream",
+     "text": [
       "✅ KBinsDiscretizer: (min p_value: 0.024)\n",
       "Evaluating KMeans(n_clusters=10)\n"
->>>>>>> 9c4fc53b
-     ]
-    },
-    {
-     "name": "stderr",
-     "output_type": "stream",
-     "text": [
-<<<<<<< HEAD
-      "100%|██████████| 30/30 [00:00<00:00, 454.29it/s]\n"
-=======
+     ]
+    },
+    {
+     "name": "stderr",
+     "output_type": "stream",
+     "text": [
       "100%|██████████| 100/100 [00:00<00:00, 289.24it/s]\n"
->>>>>>> 9c4fc53b
-     ]
-    },
-    {
-     "name": "stdout",
-     "output_type": "stream",
-     "text": [
-<<<<<<< HEAD
-      "⚠ KMeans with different random states led to the same predictions\n",
-      "❌ KMeans(random_state=0) failed the deterministic check\n",
-=======
+     ]
+    },
+    {
+     "name": "stdout",
+     "output_type": "stream",
+     "text": [
       "✅ KMeans: (min p_value: 0.024)\n",
->>>>>>> 9c4fc53b
       "⚠ KNNImputer does not support sample_weight\n",
       "⚠ KNeighborsClassifier does not support sample_weight\n",
       "⚠ KNeighborsRegressor does not support sample_weight\n",
@@ -794,22 +485,14 @@
      "name": "stderr",
      "output_type": "stream",
      "text": [
-<<<<<<< HEAD
-      "100%|██████████| 30/30 [00:00<00:00, 937.41it/s]\n"
-=======
       "100%|██████████| 100/100 [00:00<00:00, 873.64it/s]\n"
->>>>>>> 9c4fc53b
-     ]
-    },
-    {
-     "name": "stdout",
-     "output_type": "stream",
-     "text": [
-<<<<<<< HEAD
-      "✅ Lasso: (p_value: 1.000\n",
-=======
+     ]
+    },
+    {
+     "name": "stdout",
+     "output_type": "stream",
+     "text": [
       "✅ Lasso: (min p_value: 0.111)\n",
->>>>>>> 9c4fc53b
       "Evaluating LassoCV(selection='random')\n"
      ]
     },
@@ -817,22 +500,14 @@
      "name": "stderr",
      "output_type": "stream",
      "text": [
-<<<<<<< HEAD
-      "100%|██████████| 30/30 [00:00<00:00, 56.22it/s]\n"
-=======
       "100%|██████████| 100/100 [00:02<00:00, 43.48it/s]\n"
->>>>>>> 9c4fc53b
-     ]
-    },
-    {
-     "name": "stdout",
-     "output_type": "stream",
-     "text": [
-<<<<<<< HEAD
-      "❌ LassoCV: (p_value: 0.000\n",
-=======
+     ]
+    },
+    {
+     "name": "stdout",
+     "output_type": "stream",
+     "text": [
       "✅ LassoCV: (min p_value: 0.016)\n",
->>>>>>> 9c4fc53b
       "⚠ LassoLars does not support sample_weight\n",
       "⚠ LassoLarsCV does not support sample_weight\n",
       "⚠ LassoLarsIC does not support sample_weight\n",
@@ -846,22 +521,14 @@
      "name": "stderr",
      "output_type": "stream",
      "text": [
-<<<<<<< HEAD
-      "  0%|          | 0/30 [00:00<?, ?it/s]\n"
-=======
       "100%|██████████| 100/100 [00:01<00:00, 78.26it/s]\n"
->>>>>>> 9c4fc53b
-     ]
-    },
-    {
-     "name": "stdout",
-     "output_type": "stream",
-     "text": [
-<<<<<<< HEAD
-      "❌ LinearSVC(dual=True) error with: continuous-multioutput format is not supported\n",
-=======
+     ]
+    },
+    {
+     "name": "stdout",
+     "output_type": "stream",
+     "text": [
       "❌ LinearSVC: (min p_value: 0.000)\n",
->>>>>>> 9c4fc53b
       "Evaluating LinearSVR(dual=True)\n"
      ]
     },
@@ -869,22 +536,14 @@
      "name": "stderr",
      "output_type": "stream",
      "text": [
-<<<<<<< HEAD
-      "100%|██████████| 30/30 [00:00<00:00, 999.64it/s]\n"
-=======
       "100%|██████████| 100/100 [00:00<00:00, 1214.09it/s]\n"
->>>>>>> 9c4fc53b
-     ]
-    },
-    {
-     "name": "stdout",
-     "output_type": "stream",
-     "text": [
-<<<<<<< HEAD
-      "❌ LinearSVR: (p_value: 0.000\n",
-=======
+     ]
+    },
+    {
+     "name": "stdout",
+     "output_type": "stream",
+     "text": [
       "❌ LinearSVR: (min p_value: 0.000)\n",
->>>>>>> 9c4fc53b
       "⚠ LocallyLinearEmbedding does not support sample_weight\n",
       "Evaluating LogisticRegression(dual=True, max_iter=100000, solver='liblinear')\n"
      ]
@@ -893,22 +552,14 @@
      "name": "stderr",
      "output_type": "stream",
      "text": [
-<<<<<<< HEAD
-      "100%|██████████| 30/30 [00:00<00:00, 276.14it/s]\n"
-=======
       "100%|██████████| 100/100 [00:00<00:00, 231.75it/s]\n"
->>>>>>> 9c4fc53b
-     ]
-    },
-    {
-     "name": "stdout",
-     "output_type": "stream",
-     "text": [
-<<<<<<< HEAD
-      "❌ LogisticRegression: (p_value: 0.000\n",
-=======
+     ]
+    },
+    {
+     "name": "stdout",
+     "output_type": "stream",
+     "text": [
       "❌ LogisticRegression: (min p_value: 0.000)\n",
->>>>>>> 9c4fc53b
       "Skipping LogisticRegressionCV\n",
       "Evaluating MLPClassifier()\n"
      ]
@@ -917,22 +568,14 @@
      "name": "stderr",
      "output_type": "stream",
      "text": [
-<<<<<<< HEAD
-      "100%|██████████| 30/30 [00:01<00:00, 16.86it/s]\n"
-=======
       "100%|██████████| 100/100 [00:08<00:00, 12.24it/s]\n"
->>>>>>> 9c4fc53b
-     ]
-    },
-    {
-     "name": "stdout",
-     "output_type": "stream",
-     "text": [
-<<<<<<< HEAD
-      "✅ MLPClassifier: (p_value: 1.000\n",
-=======
+     ]
+    },
+    {
+     "name": "stdout",
+     "output_type": "stream",
+     "text": [
       "✅ MLPClassifier: (min p_value: 0.036)\n",
->>>>>>> 9c4fc53b
       "Evaluating MLPRegressor()\n"
      ]
     },
@@ -940,54 +583,33 @@
      "name": "stderr",
      "output_type": "stream",
      "text": [
-<<<<<<< HEAD
-      "100%|██████████| 30/30 [00:01<00:00, 19.91it/s]\n"
-=======
       "100%|██████████| 100/100 [00:06<00:00, 14.78it/s]\n"
->>>>>>> 9c4fc53b
-     ]
-    },
-    {
-     "name": "stdout",
-     "output_type": "stream",
-     "text": [
-<<<<<<< HEAD
-      "✅ MLPRegressor: (p_value: 1.000\n",
-=======
+     ]
+    },
+    {
+     "name": "stdout",
+     "output_type": "stream",
+     "text": [
       "✅ MLPRegressor: (min p_value: 0.054)\n",
->>>>>>> 9c4fc53b
       "⚠ MaxAbsScaler does not support sample_weight\n",
       "⚠ MeanShift does not support sample_weight\n",
       "⚠ MinMaxScaler does not support sample_weight\n",
       "⚠ MiniBatchDictionaryLearning does not support sample_weight\n",
-<<<<<<< HEAD
-      "Evaluating MiniBatchKMeans(reassignment_ratio=0.9)\n"
-=======
       "Evaluating MiniBatchKMeans(n_clusters=10)\n"
->>>>>>> 9c4fc53b
-     ]
-    },
-    {
-     "name": "stderr",
-     "output_type": "stream",
-     "text": [
-<<<<<<< HEAD
-      "100%|██████████| 30/30 [00:00<00:00, 279.55it/s]\n"
-=======
+     ]
+    },
+    {
+     "name": "stderr",
+     "output_type": "stream",
+     "text": [
       "100%|██████████| 100/100 [00:00<00:00, 199.38it/s]\n"
->>>>>>> 9c4fc53b
-     ]
-    },
-    {
-     "name": "stdout",
-     "output_type": "stream",
-     "text": [
-<<<<<<< HEAD
-      "⚠ MiniBatchKMeans with different random states led to the same predictions\n",
-      "❌ MiniBatchKMeans(random_state=0, reassignment_ratio=0.9) failed the deterministic check\n",
-=======
+     ]
+    },
+    {
+     "name": "stdout",
+     "output_type": "stream",
+     "text": [
       "❌ MiniBatchKMeans: (min p_value: 0.000)\n",
->>>>>>> 9c4fc53b
       "⚠ MiniBatchNMF does not support sample_weight\n",
       "⚠ MiniBatchSparsePCA does not support sample_weight\n",
       "⚠ MissingIndicator does not support sample_weight\n",
@@ -1010,22 +632,14 @@
      "name": "stderr",
      "output_type": "stream",
      "text": [
-<<<<<<< HEAD
-      "100%|██████████| 30/30 [00:00<00:00, 122.87it/s]\n"
-=======
       "100%|██████████| 100/100 [00:00<00:00, 243.10it/s]\n"
->>>>>>> 9c4fc53b
-     ]
-    },
-    {
-     "name": "stdout",
-     "output_type": "stream",
-     "text": [
-<<<<<<< HEAD
-      "❌ NuSVC: (p_value: 0.000\n",
-=======
+     ]
+    },
+    {
+     "name": "stdout",
+     "output_type": "stream",
+     "text": [
       "❌ NuSVC: (min p_value: 0.000)\n",
->>>>>>> 9c4fc53b
       "❌ NuSVR() failed the deterministic check\n",
       "⚠ Nystroem does not support sample_weight\n",
       "⚠ OPTICS does not support sample_weight\n",
@@ -1050,22 +664,14 @@
      "name": "stderr",
      "output_type": "stream",
      "text": [
-<<<<<<< HEAD
-      "  0%|          | 0/30 [00:00<?, ?it/s]\n"
-=======
       "100%|██████████| 100/100 [00:00<00:00, 468.54it/s]\n"
->>>>>>> 9c4fc53b
-     ]
-    },
-    {
-     "name": "stdout",
-     "output_type": "stream",
-     "text": [
-<<<<<<< HEAD
-      "❌ Perceptron() error with: continuous-multioutput format is not supported\n",
-=======
+     ]
+    },
+    {
+     "name": "stdout",
+     "output_type": "stream",
+     "text": [
       "❌ Perceptron: (min p_value: 0.000)\n",
->>>>>>> 9c4fc53b
       "✅ PoissonRegressor() passed the deterministic check\n",
       "⚠ PolynomialCountSketch does not support sample_weight\n",
       "⚠ PolynomialFeatures does not support sample_weight\n",
@@ -1080,11 +686,7 @@
      "name": "stderr",
      "output_type": "stream",
      "text": [
-<<<<<<< HEAD
-      " 17%|█▋        | 5/30 [00:00<00:00, 30.00it/s]\n"
-=======
       "  3%|▎         | 3/100 [00:00<00:04, 22.05it/s]\n"
->>>>>>> 9c4fc53b
      ]
     },
     {
@@ -1105,22 +707,14 @@
      "name": "stderr",
      "output_type": "stream",
      "text": [
-<<<<<<< HEAD
-      "100%|██████████| 30/30 [00:02<00:00, 11.23it/s]\n"
-=======
       "100%|██████████| 100/100 [00:10<00:00,  9.42it/s]\n"
->>>>>>> 9c4fc53b
-     ]
-    },
-    {
-     "name": "stdout",
-     "output_type": "stream",
-     "text": [
-<<<<<<< HEAD
-      "❌ RandomForestClassifier: (p_value: 0.000\n",
-=======
+     ]
+    },
+    {
+     "name": "stdout",
+     "output_type": "stream",
+     "text": [
       "❌ RandomForestClassifier: (min p_value: 0.000)\n",
->>>>>>> 9c4fc53b
       "Evaluating RandomForestRegressor(max_features=0.5)\n"
      ]
     },
@@ -1128,22 +722,14 @@
      "name": "stderr",
      "output_type": "stream",
      "text": [
-<<<<<<< HEAD
-      "100%|██████████| 30/30 [00:02<00:00, 11.87it/s]\n"
-=======
       "100%|██████████| 100/100 [00:09<00:00, 10.02it/s]\n"
->>>>>>> 9c4fc53b
-     ]
-    },
-    {
-     "name": "stdout",
-     "output_type": "stream",
-     "text": [
-<<<<<<< HEAD
-      "❌ RandomForestRegressor: (p_value: 0.000\n",
-=======
+     ]
+    },
+    {
+     "name": "stdout",
+     "output_type": "stream",
+     "text": [
       "❌ RandomForestRegressor: (min p_value: 0.000)\n",
->>>>>>> 9c4fc53b
       "Evaluating RandomTreesEmbedding(n_estimators=10)\n"
      ]
     },
@@ -1151,39 +737,13 @@
      "name": "stderr",
      "output_type": "stream",
      "text": [
-<<<<<<< HEAD
-      "100%|██████████| 30/30 [00:00<00:00, 75.26it/s]\n"
-=======
       "100%|██████████| 100/100 [00:01<00:00, 74.04it/s]\n"
->>>>>>> 9c4fc53b
-     ]
-    },
-    {
-     "name": "stdout",
-     "output_type": "stream",
-     "text": [
-<<<<<<< HEAD
-      "✅ RandomTreesEmbedding: (p_value: 0.594\n",
-      "⚠ RegressorChain does not support sample_weight\n",
-      "Evaluating Ridge(solver='sag')\n"
-     ]
-    },
-    {
-     "name": "stderr",
-     "output_type": "stream",
-     "text": [
-      "100%|██████████| 30/30 [00:00<00:00, 192.76it/s]\n"
-     ]
-    },
-    {
-     "name": "stdout",
-     "output_type": "stream",
-     "text": [
-      "❌ Ridge: (p_value: 0.000\n",
-      "✅ RidgeCV() passed the deterministic check\n",
-      "Evaluating RidgeClassifier(solver='saga')\n",
-      "❌ RidgeClassifier(solver='saga') error with: Floating-point under-/overflow occurred at epoch #440. Scaling input data with StandardScaler or MinMaxScaler might help.\n",
-=======
+     ]
+    },
+    {
+     "name": "stdout",
+     "output_type": "stream",
+     "text": [
       "✅ RandomTreesEmbedding: (min p_value: 0.024)\n",
       "⚠ RegressorChain does not support sample_weight\n",
       "Evaluating Ridge(max_iter=100000, solver='sag')\n",
@@ -1191,7 +751,6 @@
       "✅ RidgeCV() passed the deterministic check\n",
       "Evaluating RidgeClassifier(max_iter=100000, solver='saga')\n",
       "❌ RidgeClassifier(max_iter=100000, solver='saga') error with: Floating-point under-/overflow occurred at epoch #899. Scaling input data with StandardScaler or MinMaxScaler might help.\n",
->>>>>>> 9c4fc53b
       "✅ RidgeClassifierCV() passed the deterministic check\n",
       "⚠ RobustScaler does not support sample_weight\n",
       "Evaluating SGDClassifier(max_iter=100000)\n"
@@ -1201,46 +760,29 @@
      "name": "stderr",
      "output_type": "stream",
      "text": [
-<<<<<<< HEAD
-      "  0%|          | 0/30 [00:00<?, ?it/s]\n"
-=======
       "100%|██████████| 100/100 [00:00<00:00, 388.63it/s]\n"
->>>>>>> 9c4fc53b
-     ]
-    },
-    {
-     "name": "stdout",
-     "output_type": "stream",
-     "text": [
-<<<<<<< HEAD
-      "❌ SGDClassifier() error with: continuous-multioutput format is not supported\n",
-      "Evaluating SGDRegressor()\n"
-=======
+     ]
+    },
+    {
+     "name": "stdout",
+     "output_type": "stream",
+     "text": [
       "❌ SGDClassifier: (min p_value: 0.000)\n",
       "Evaluating SGDRegressor(max_iter=100000)\n"
->>>>>>> 9c4fc53b
-     ]
-    },
-    {
-     "name": "stderr",
-     "output_type": "stream",
-     "text": [
-<<<<<<< HEAD
-      "100%|██████████| 30/30 [00:00<00:00, 780.35it/s]\n"
-=======
+     ]
+    },
+    {
+     "name": "stderr",
+     "output_type": "stream",
+     "text": [
       "100%|██████████| 100/100 [00:00<00:00, 631.57it/s]\n"
->>>>>>> 9c4fc53b
-     ]
-    },
-    {
-     "name": "stdout",
-     "output_type": "stream",
-     "text": [
-<<<<<<< HEAD
-      "❌ SGDRegressor: (p_value: 0.000\n",
-=======
+     ]
+    },
+    {
+     "name": "stdout",
+     "output_type": "stream",
+     "text": [
       "❌ SGDRegressor: (min p_value: 0.000)\n",
->>>>>>> 9c4fc53b
       "Evaluating SVC(probability=True)\n"
      ]
     },
@@ -1248,22 +790,14 @@
      "name": "stderr",
      "output_type": "stream",
      "text": [
-<<<<<<< HEAD
-      "100%|██████████| 30/30 [00:00<00:00, 145.61it/s]"
-=======
       "100%|██████████| 100/100 [00:00<00:00, 299.82it/s]"
->>>>>>> 9c4fc53b
-     ]
-    },
-    {
-     "name": "stdout",
-     "output_type": "stream",
-     "text": [
-<<<<<<< HEAD
-      "❌ SVC: (p_value: 0.000\n",
-=======
+     ]
+    },
+    {
+     "name": "stdout",
+     "output_type": "stream",
+     "text": [
       "❌ SVC: (min p_value: 0.000)\n",
->>>>>>> 9c4fc53b
       "❌ SVR() failed the deterministic check\n",
       "⚠ SelectFdr does not support sample_weight\n",
       "⚠ SelectFpr does not support sample_weight\n",
@@ -1360,15 +894,9 @@
     "            n_stochastic_fits=N_STOCHASTIC_FITS,\n",
     "            random_state=0,\n",
     "        )\n",
-<<<<<<< HEAD
-    "        pass_or_fail = \"✅\" if result.p_value > 0.05 else \"❌\"\n",
-    "        print(\n",
-    "            f\"{pass_or_fail} {est_name}: (p_value: {result.p_value:.3f}\"\n",
-=======
     "        pass_or_fail = \"✅\" if result.min_p_value > TEST_THRESHOLD else \"❌\"\n",
     "        print(\n",
     "            f\"{pass_or_fail} {est_name}: (min p_value: {result.min_p_value:.3f})\"\n",
->>>>>>> 9c4fc53b
     "        )\n",
     "        statistical_test_results.append(result)\n",
     "    except UnexpectedDeterministicPredictions:\n",
@@ -1401,17 +929,10 @@
      "output_type": "stream",
      "text": [
       "✅ 19 passed the deterministic test\n",
-<<<<<<< HEAD
-      "❌ 7 failed the deterministic test\n",
-      "✅ 18 passed the statistical test\n",
-      "❌ 13 failed the statistical test\n",
-      "❌ 5 other errors\n",
-=======
       "❌ 4 failed the deterministic test\n",
       "✅ 19 passed the statistical test\n",
       "❌ 17 failed the statistical test\n",
       "❌ 3 other errors\n",
->>>>>>> 9c4fc53b
       "⚠ 112 estimators lack sample_weight support\n"
      ]
     }
@@ -1426,19 +947,11 @@
     "    \"failed the deterministic test\"\n",
     ")\n",
     "print(\n",
-<<<<<<< HEAD
-    "    f\"✅ {len([r for r in statistical_test_results if r.p_value > 0.05])} \"\n",
-    "    \"passed the statistical test\"\n",
-    ")\n",
-    "print(\n",
-    "    f\"❌ {len([r for r in statistical_test_results if r.p_value <= 0.05])} \"\n",
-=======
     "    f\"✅ {len([r for r in statistical_test_results if r.min_p_value > TEST_THRESHOLD])} \"\n",
     "    \"passed the statistical test\"\n",
     ")\n",
     "print(\n",
     "    f\"❌ {len([r for r in statistical_test_results if r.min_p_value <= TEST_THRESHOLD])} \"\n",
->>>>>>> 9c4fc53b
     "    \"failed the statistical test\"\n",
     ")\n",
     "print(f\"❌ {len(errors)} other errors\")\n",
@@ -1736,76 +1249,6 @@
        "  </thead>\n",
        "  <tbody>\n",
        "    <tr>\n",
-<<<<<<< HEAD
-       "      <th>15</th>\n",
-       "      <td>HistGradientBoostingClassifier</td>\n",
-       "      <td>1.691123e-17</td>\n",
-       "    </tr>\n",
-       "    <tr>\n",
-       "      <th>28</th>\n",
-       "      <td>Ridge</td>\n",
-       "      <td>1.691123e-17</td>\n",
-       "    </tr>\n",
-       "    <tr>\n",
-       "      <th>26</th>\n",
-       "      <td>RandomForestRegressor</td>\n",
-       "      <td>1.691123e-17</td>\n",
-       "    </tr>\n",
-       "    <tr>\n",
-       "      <th>19</th>\n",
-       "      <td>LassoCV</td>\n",
-       "      <td>1.691123e-17</td>\n",
-       "    </tr>\n",
-       "    <tr>\n",
-       "      <th>29</th>\n",
-       "      <td>SGDRegressor</td>\n",
-       "      <td>1.691123e-17</td>\n",
-       "    </tr>\n",
-       "    <tr>\n",
-       "      <th>30</th>\n",
-       "      <td>SVC</td>\n",
-       "      <td>1.691123e-17</td>\n",
-       "    </tr>\n",
-       "    <tr>\n",
-       "      <th>2</th>\n",
-       "      <td>BaggingClassifier</td>\n",
-       "      <td>1.691123e-17</td>\n",
-       "    </tr>\n",
-       "    <tr>\n",
-       "      <th>25</th>\n",
-       "      <td>RandomForestClassifier</td>\n",
-       "      <td>1.014674e-15</td>\n",
-       "    </tr>\n",
-       "    <tr>\n",
-       "      <th>16</th>\n",
-       "      <td>HistGradientBoostingRegressor</td>\n",
-       "      <td>2.993288e-14</td>\n",
-       "    </tr>\n",
-       "    <tr>\n",
-       "      <th>3</th>\n",
-       "      <td>BaggingRegressor</td>\n",
-       "      <td>4.326944e-08</td>\n",
-       "    </tr>\n",
-       "    <tr>\n",
-       "      <th>21</th>\n",
-       "      <td>LogisticRegression</td>\n",
-       "      <td>2.500012e-07</td>\n",
-       "    </tr>\n",
-       "    <tr>\n",
-       "      <th>24</th>\n",
-       "      <td>NuSVC</td>\n",
-       "      <td>1.275006e-06</td>\n",
-       "    </tr>\n",
-       "    <tr>\n",
-       "      <th>20</th>\n",
-       "      <td>LinearSVR</td>\n",
-       "      <td>5.795482e-06</td>\n",
-       "    </tr>\n",
-       "    <tr>\n",
-       "      <th>5</th>\n",
-       "      <td>DecisionTreeRegressor</td>\n",
-       "      <td>7.088799e-02</td>\n",
-=======
        "      <th>35</th>\n",
        "      <td>SVC</td>\n",
        "      <td>2.208761e-59</td>\n",
@@ -1930,99 +1373,16 @@
        "      <td>LassoCV</td>\n",
        "      <td>1.557713e-02</td>\n",
        "      <td>4.399446e-01</td>\n",
->>>>>>> 9c4fc53b
        "    </tr>\n",
        "    <tr>\n",
        "      <th>1</th>\n",
        "      <td>AdaBoostRegressor</td>\n",
-<<<<<<< HEAD
-       "      <td>5.940706e-01</td>\n",
-       "    </tr>\n",
-       "    <tr>\n",
-       "      <th>27</th>\n",
-       "      <td>RandomTreesEmbedding</td>\n",
-       "      <td>5.940706e-01</td>\n",
-       "    </tr>\n",
-       "    <tr>\n",
-       "      <th>12</th>\n",
-       "      <td>ExtraTreesRegressor</td>\n",
-       "      <td>5.940706e-01</td>\n",
-       "    </tr>\n",
-       "    <tr>\n",
-       "      <th>10</th>\n",
-       "      <td>ExtraTreeRegressor</td>\n",
-       "      <td>8.079632e-01</td>\n",
-=======
        "      <td>1.557713e-02</td>\n",
        "      <td>4.436670e-01</td>\n",
->>>>>>> 9c4fc53b
        "    </tr>\n",
        "    <tr>\n",
        "      <th>14</th>\n",
        "      <td>GradientBoostingClassifier</td>\n",
-<<<<<<< HEAD
-       "      <td>8.079632e-01</td>\n",
-       "    </tr>\n",
-       "    <tr>\n",
-       "      <th>17</th>\n",
-       "      <td>KBinsDiscretizer</td>\n",
-       "      <td>8.079632e-01</td>\n",
-       "    </tr>\n",
-       "    <tr>\n",
-       "      <th>14</th>\n",
-       "      <td>GradientBoostingRegressor</td>\n",
-       "      <td>9.988394e-01</td>\n",
-       "    </tr>\n",
-       "    <tr>\n",
-       "      <th>6</th>\n",
-       "      <td>DummyClassifier</td>\n",
-       "      <td>1.000000e+00</td>\n",
-       "    </tr>\n",
-       "    <tr>\n",
-       "      <th>23</th>\n",
-       "      <td>MLPRegressor</td>\n",
-       "      <td>1.000000e+00</td>\n",
-       "    </tr>\n",
-       "    <tr>\n",
-       "      <th>18</th>\n",
-       "      <td>Lasso</td>\n",
-       "      <td>1.000000e+00</td>\n",
-       "    </tr>\n",
-       "    <tr>\n",
-       "      <th>4</th>\n",
-       "      <td>DecisionTreeClassifier</td>\n",
-       "      <td>1.000000e+00</td>\n",
-       "    </tr>\n",
-       "    <tr>\n",
-       "      <th>11</th>\n",
-       "      <td>ExtraTreesClassifier</td>\n",
-       "      <td>1.000000e+00</td>\n",
-       "    </tr>\n",
-       "    <tr>\n",
-       "      <th>9</th>\n",
-       "      <td>ExtraTreeClassifier</td>\n",
-       "      <td>1.000000e+00</td>\n",
-       "    </tr>\n",
-       "    <tr>\n",
-       "      <th>8</th>\n",
-       "      <td>ElasticNetCV</td>\n",
-       "      <td>1.000000e+00</td>\n",
-       "    </tr>\n",
-       "    <tr>\n",
-       "      <th>7</th>\n",
-       "      <td>ElasticNet</td>\n",
-       "      <td>1.000000e+00</td>\n",
-       "    </tr>\n",
-       "    <tr>\n",
-       "      <th>22</th>\n",
-       "      <td>MLPClassifier</td>\n",
-       "      <td>1.000000e+00</td>\n",
-       "    </tr>\n",
-       "    <tr>\n",
-       "      <th>0</th>\n",
-       "      <td>AdaBoostClassifier</td>\n",
-       "      <td>1.000000e+00</td>\n",
-=======
        "      <td>2.405580e-02</td>\n",
        "      <td>5.059626e-01</td>\n",
        "    </tr>\n",
@@ -2103,47 +1463,12 @@
        "      <td>ExtraTreeClassifier</td>\n",
        "      <td>9.084105e-01</td>\n",
        "      <td>9.885116e-01</td>\n",
->>>>>>> 9c4fc53b
        "    </tr>\n",
        "  </tbody>\n",
        "</table>\n",
        "</div>"
       ],
       "text/plain": [
-<<<<<<< HEAD
-       "                    estimator_name       p_value\n",
-       "15  HistGradientBoostingClassifier  1.691123e-17\n",
-       "28                           Ridge  1.691123e-17\n",
-       "26           RandomForestRegressor  1.691123e-17\n",
-       "19                         LassoCV  1.691123e-17\n",
-       "29                    SGDRegressor  1.691123e-17\n",
-       "30                             SVC  1.691123e-17\n",
-       "2                BaggingClassifier  1.691123e-17\n",
-       "25          RandomForestClassifier  1.014674e-15\n",
-       "16   HistGradientBoostingRegressor  2.993288e-14\n",
-       "3                 BaggingRegressor  4.326944e-08\n",
-       "21              LogisticRegression  2.500012e-07\n",
-       "24                           NuSVC  1.275006e-06\n",
-       "20                       LinearSVR  5.795482e-06\n",
-       "5            DecisionTreeRegressor  7.088799e-02\n",
-       "1                AdaBoostRegressor  5.940706e-01\n",
-       "27            RandomTreesEmbedding  5.940706e-01\n",
-       "12             ExtraTreesRegressor  5.940706e-01\n",
-       "10              ExtraTreeRegressor  8.079632e-01\n",
-       "13      GradientBoostingClassifier  8.079632e-01\n",
-       "17                KBinsDiscretizer  8.079632e-01\n",
-       "14       GradientBoostingRegressor  9.988394e-01\n",
-       "6                  DummyClassifier  1.000000e+00\n",
-       "23                    MLPRegressor  1.000000e+00\n",
-       "18                           Lasso  1.000000e+00\n",
-       "4           DecisionTreeClassifier  1.000000e+00\n",
-       "11            ExtraTreesClassifier  1.000000e+00\n",
-       "9              ExtraTreeClassifier  1.000000e+00\n",
-       "8                     ElasticNetCV  1.000000e+00\n",
-       "7                       ElasticNet  1.000000e+00\n",
-       "22                   MLPClassifier  1.000000e+00\n",
-       "0               AdaBoostClassifier  1.000000e+00"
-=======
        "                    estimator_name   min_p_value  mean_p_value\n",
        "35                             SVC  2.208761e-59  4.314066e-05\n",
        "33                   SGDClassifier  2.208761e-59  5.184009e-09\n",
@@ -2181,7 +1506,6 @@
        "7                  DummyClassifier  2.819416e-01  8.393831e-01\n",
        "8                       ElasticNet  2.819416e-01  7.181747e-01\n",
        "10             ExtraTreeClassifier  9.084105e-01  9.885116e-01"
->>>>>>> 9c4fc53b
       ]
      },
      "execution_count": 7,
@@ -2190,11 +1514,7 @@
     }
    ],
    "source": [
-<<<<<<< HEAD
-    "results_df.sort_values(\"p_value\")[[\"estimator_name\", \"p_value\"]]"
-=======
     "results_df.sort_values(\"min_p_value\")[[\"estimator_name\", \"min_p_value\",\"mean_p_value\"]]"
->>>>>>> 9c4fc53b
    ]
   },
   {
