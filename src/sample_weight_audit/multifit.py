from inspect import signature
import numpy as np
from tqdm import tqdm

from scipy.sparse import csr_matrix, csr_array
from sklearn.base import is_regressor, is_classifier
from sklearn.calibration import CalibratedClassifierCV
from sklearn.model_selection import LeaveOneGroupOut

from .generate_weighted_and_repeated_data import (
    get_weighted_and_repeated_train_test,
    get_diverse_subset,
)
from .est_non_deterministic_config import get_config


NON_DEFAULT_PARAMS = get_config()


def get_extra_params(est):
    est_name = est.__module__ + "." + est.__name__
    extra_params = NON_DEFAULT_PARAMS.get(est_name, {})
    extra_params_rep = extra_params.copy()

    return extra_params, extra_params_rep


def get_cv_split(
    est,
    extra_params,
    extra_params_rep,
    train_size,
    n_cv_group,
    X_train,
    X_resampled_by_weights,
    sample_weight,
):

    groups_weighted = np.hstack(([np.full(train_size, i) for i in range(n_cv_group)]))
    splits_weighted = list(LeaveOneGroupOut().split(X_train, groups=groups_weighted))

    groups_repeated = np.repeat(groups_weighted, sample_weight.astype(int), axis=0)
    splits_repeated = list(
        LeaveOneGroupOut().split(X_resampled_by_weights, groups=groups_repeated)
    )

    extra_params["cv"] = splits_weighted
    extra_params_rep["cv"] = splits_repeated

    return extra_params, extra_params_rep


def get_initial_predictions(est, est_init, X_test, n_classes=None):

    if is_regressor(est()):
        predictions_init = est_init.predict(X_test)
    elif is_classifier(est()):
        ## TO DO: classes from make_classifications are not ordinal so should return
        # £ predicted probabilitied
        if hasattr(est_init, "predict_proba"):
            predictions_init = est_init.predict_proba(X_test)
        else:
            predictions_init = est_init.decision_function(X_test)

    else:
        predictions_init = X_test

    return predictions_init


def get_est_weighted_and_repeated(
    est,
    seed,
    extra_params,
    extra_params_rep,
    X_train,
    y_train,
    X_resampled_by_weights,
    y_resampled_by_weights,
    sample_weight,
    calibrated=False,
):
    if "probability" in signature(est).parameters and calibrated:
        cv = None
        cv_rep = None
        if "cv" in extra_params:
            cv = extra_params.pop("cv")
            cv_rep = extra_params_rep.pop("cv")
        est_weighted = CalibratedClassifierCV(
            estimator=est(random_state=seed, **extra_params), cv=cv, ensemble=False
        )
        est_repeated = CalibratedClassifierCV(
            estimator=est(random_state=seed, **extra_params_rep),
            cv=cv_rep,
            ensemble=False,
        )
    else:
        est_weighted = est(random_state=seed, **extra_params)
        est_repeated = est(random_state=seed, **extra_params_rep)

    ## for case of transformers only X is fit on
    if not is_regressor(est()) and not is_classifier(est()):
        est_weighted.fit(X_train, sample_weight=sample_weight)
        est_repeated.fit(X_resampled_by_weights)
    else:
        est_weighted.fit(X_train, y_train, sample_weight=sample_weight)
        est_repeated.fit(X_resampled_by_weights, y_resampled_by_weights)

    return est_weighted, est_repeated


def get_regression_results(est_weighted, est_repeated, X_test_diverse_subset):

    return est_weighted.predict(X_test_diverse_subset), est_repeated.predict(
        X_test_diverse_subset
    )


def get_classifier_results(
    est_weighted, est_repeated, X_test_diverse_subset, n_classes
):
    ## TO DO: n_classes not ordinal from make_classification
    ## Need to change to handle all predicted probability
    ## across n_classes
    if hasattr(est_weighted, "predict_proba"):
        ## We throw away first output dimension of predict proba since it doesn't
        ## mean anything
        predictions_weighted = est_weighted.predict_proba(X_test_diverse_subset)[:, :-1]

        predictions_repeated = est_repeated.predict_proba(X_test_diverse_subset)[:, :-1]

    else:
        predictions_weighted = est_weighted.decision_function(X_test_diverse_subset)

        predictions_repeated = est_repeated.decision_function(X_test_diverse_subset)

    return predictions_weighted, predictions_repeated


def get_transformer_results(est, est_weighted, est_repeated, X_test_diverse_subset):

    ## TO DO: currently output is flattened but should be changed to
    ## handle all the output dimensions individually
    if est.__name__ == "KBinsDiscretizer":
        predictions_weighted = np.stack(est_weighted.bin_edges_)
        predictions_repeated = np.stack(est_repeated.bin_edges_)
    elif est.__name__ == "RandomTreesEmbedding":
<<<<<<< HEAD
        predictions_weighted = est_weighted.transform(X_test_representative)

        predictions_repeated = est_repeated.transform(X_test_representative)

    else:
        predictions_weighted = np.asarray(est_weighted.transform(X_test_representative))

        predictions_repeated = np.asarray(est_repeated.transform(X_test_representative))
=======
        predictions_weighted = np.stack(
            est_weighted.transform(X_test_diverse_subset).mean(axis=1)
        )

        predictions_repeated = np.stack(
            est_repeated.apply(X_test_diverse_subset).mean(axis=1)
        )

    else:
        predictions_weighted = np.asarray(
            est_weighted.transform(X_test_diverse_subset)
        ).flatten()

        predictions_repeated = np.asarray(
            est_repeated.transform(X_test_diverse_subset)
        ).flatten()
>>>>>>> f11eb38f

    if isinstance(predictions_weighted, csr_matrix) or isinstance(
        predictions_weighted, csr_array
    ):
        predictions_weighted = predictions_weighted.toarray()
    if isinstance(predictions_repeated, csr_matrix) or isinstance(
        predictions_repeated, csr_array
    ):
        predictions_repeated = predictions_repeated.toarray()

    return predictions_weighted, predictions_repeated


def get_predictions(
    est, est_weighted, est_repeated, X_test_diverse_subset, n_classes=None
):
    if is_regressor(est()):
        predictions_weighted, predictions_repeated = get_regression_results(
            est_weighted, est_repeated, X_test_diverse_subset
        )

    elif is_classifier(est()):

        predictions_weighted, predictions_repeated = get_classifier_results(
            est_weighted, est_repeated, X_test_diverse_subset, n_classes
        )

    else:
        predictions_weighted, predictions_repeated = get_transformer_results(
            est, est_weighted, est_repeated, X_test_diverse_subset
        )
    return predictions_weighted, predictions_repeated


def multifit_over_weighted_and_repeated(
    est,
    X,
    y,
    max_seed=200,
    rep_test_size=10,
    n_classes=None,
    train_size=100,
    n_cv_group=3,
    calibrated=False,
    **kwargs,
):
    (
        X_train,
        y_train,
        X_resampled_by_weights,
        y_resampled_by_weights,
        sample_weight,
        X_test,
        _,
    ) = get_weighted_and_repeated_train_test(
        X, y, train_size=train_size * n_cv_group, **kwargs
    )

    extra_params, extra_params_rep = get_extra_params(est)

    if "cv" in signature(est).parameters:
        extra_params, extra_params_rep = get_cv_split(
            est,
            extra_params,
            extra_params_rep,
            train_size,
            n_cv_group,
            X_train,
            X_resampled_by_weights,
            sample_weight,
        )

    est_init = est(random_state=0, **extra_params)

    est_init.fit(X_train, y_train, sample_weight=sample_weight)

    predictions_init = get_initial_predictions(
        est, est_init, X_test, n_classes=n_classes
    )

    X_test_diverse_subset = get_diverse_subset(
        X_test, predictions_init, rep_test_size=rep_test_size
    )
    predictions_weighted_all = []
    predictions_repeated_all = []
    ##add progress bar
    for seed in tqdm(range(max_seed)):

        est_weighted, est_repeated = get_est_weighted_and_repeated(
            est,
            seed,
            extra_params,
            extra_params_rep,
            X_train,
            y_train,
            X_resampled_by_weights,
            y_resampled_by_weights,
            sample_weight,
            calibrated=calibrated,
        )

        predictions_weighted, predictions_repeated = get_predictions(
            est, est_weighted, est_repeated, X_test_diverse_subset, n_classes=n_classes
        )
        predictions_weighted_all.append(predictions_weighted)
        predictions_repeated_all.append(predictions_repeated)

    predictions_weighted_all = np.stack(predictions_weighted_all)
    predictions_repeated_all = np.stack(predictions_repeated_all)

    return predictions_weighted_all, predictions_repeated_all, X_test_diverse_subset<|MERGE_RESOLUTION|>--- conflicted
+++ resolved
@@ -145,7 +145,6 @@
         predictions_weighted = np.stack(est_weighted.bin_edges_)
         predictions_repeated = np.stack(est_repeated.bin_edges_)
     elif est.__name__ == "RandomTreesEmbedding":
-<<<<<<< HEAD
         predictions_weighted = est_weighted.transform(X_test_representative)
 
         predictions_repeated = est_repeated.transform(X_test_representative)
@@ -154,24 +153,6 @@
         predictions_weighted = np.asarray(est_weighted.transform(X_test_representative))
 
         predictions_repeated = np.asarray(est_repeated.transform(X_test_representative))
-=======
-        predictions_weighted = np.stack(
-            est_weighted.transform(X_test_diverse_subset).mean(axis=1)
-        )
-
-        predictions_repeated = np.stack(
-            est_repeated.apply(X_test_diverse_subset).mean(axis=1)
-        )
-
-    else:
-        predictions_weighted = np.asarray(
-            est_weighted.transform(X_test_diverse_subset)
-        ).flatten()
-
-        predictions_repeated = np.asarray(
-            est_repeated.transform(X_test_diverse_subset)
-        ).flatten()
->>>>>>> f11eb38f
 
     if isinstance(predictions_weighted, csr_matrix) or isinstance(
         predictions_weighted, csr_array
