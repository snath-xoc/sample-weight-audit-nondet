--- conflicted
+++ resolved
@@ -18,17 +18,9 @@
             X, y, sample_weight, train_size=train_size, random_state=random_state
         )
     )
-    rng = np.random.default_rng(random_state)
     repeated_indices = np.repeat(np.arange(X_train.shape[0]), sample_weight_train)
-<<<<<<< HEAD
-    shuffled_indices = rng.permutation(repeated_indices)
-    X_resampled_by_weights = np.take(X_train, shuffled_indices, axis=0)
-    y_resampled_by_weights = np.take(y_train, shuffled_indices, axis=0)
-
-=======
     X_resampled_by_weights = np.take(X_train, repeated_indices, axis=0)
     y_resampled_by_weights = np.take(y_train, repeated_indices, axis=0)
->>>>>>> 9c4fc53b
     return (
         X_train,
         y_train,
