from dataclasses import dataclass

import numpy as np
<<<<<<< HEAD
from inspect import signature
from sklearn.base import clone, is_classifier, is_regressor, is_clusterer
from sklearn.utils.multiclass import type_of_target
from sklearn.pipeline import Pipeline
from sklearn.metrics import (
    mean_squared_error,
    log_loss,
    roc_auc_score,
    adjusted_rand_score,
    average_precision_score,
)
=======
from sklearn.base import clone, is_classifier, is_regressor
from sklearn.pipeline import Pipeline
>>>>>>> 2f314960
from sklearn.linear_model import Ridge
from sklearn.model_selection import LeaveOneGroupOut
from sklearn.random_projection import GaussianRandomProjection
from tqdm import tqdm


from .data import (
    get_diverse_subset,
    make_data_for_estimator,
    weighted_and_repeated_train_test_split,
)
from .statistical_testing import run_1d_test


@dataclass
class EquivalenceTestResult:
    estimator_name: str
    test_name: str
<<<<<<< HEAD
    p_value: float
    scores_weighted: np.ndarray
    scores_repeated: np.ndarray
    deterministic_flag: bool
=======
    min_p_value: float
    mean_p_value: float
    p_values: np.ndarray
    predictions_weighted: np.ndarray
    predictions_repeated: np.ndarray
>>>>>>> 2f314960

    def __repr__(self):
        return (
            "EquivalenceTestResult("
            f"estimator_name={self.estimator_name!r}, "
            f"test_name={self.test_name!r}, "
<<<<<<< HEAD
            f"p_value={self.p_value}, "
            f"deterministic_flag={self.deterministic_flag}, "
=======
            f"min_p_value={self.min_p_value}, "
            f"mean_p_value={self.mean_p_value})"
>>>>>>> 2f314960
        )

    def to_dict(self):
        return {
            "estimator_name": self.estimator_name,
            "test_name": self.test_name,
<<<<<<< HEAD
            "p_value": self.p_value,
            "scores_weighted": self.scores_weighted,
            "scores_repeated": self.scores_repeated,
            "deterministic_flag": self.deterministic_flag,
=======
            "min_p_value": self.min_p_value,
            "mean_p_value": self.mean_p_value,
            "p_values": self.p_values,
            "predictions_weighted": self.predictions_weighted,
            "predictions_repeated": self.predictions_repeated,
>>>>>>> 2f314960
        }


def check_weighted_repeated_estimator_fit_equivalence(
    est,
    test_name="kstest",
    n_samples_per_cv_group=100,
    n_cv_group=3,
    n_features=10,
    n_classes=3,
    max_sample_weight=10,
    n_stochastic_fits=300,
    stat_test_dim=30,
    random_state=None,
):
    """Assess the correct use of weights for estimators with stochastic fits.

    This function fits an estimator with different random seeds, either with
    weighted data or repeated data. It then runs a statistical test to check if
    the predictions are equivalently distributed.

    The statistical test supports n-dimensional predictions and returns a
    single p-value by scanning through all test dimensions and returning the
    minimum p-value. Note that we enforce a common dimension for the
    statistical test to make it possible to somewhat meaningfully compare the
    p-values across different estimators.

    The test dimensionality `stat_test_dim` is the product of the number of
    test data points for which predictions are computed and the dimensionality
    of the predictions (1 for regressors, n_classes for classifiers, and nd for
    transformers).

    """

<<<<<<< HEAD
    scores_weighted, scores_repeated, predictions_weighted, predictions_repeated = (
        multifit_over_weighted_and_repeated(
            est,
            n_features=n_features,
            n_classes=n_classes,
            n_stochastic_fits=n_stochastic_fits,
            n_samples_per_cv_group=n_samples_per_cv_group,
            n_cv_group=n_cv_group,
            max_sample_weight=max_sample_weight,
            random_state=random_state,
        )
=======
    predictions_weighted, predictions_repeated, _ = multifit_over_weighted_and_repeated(
        est,
        n_features=n_features,
        n_classes=n_classes,
        n_stochastic_fits=n_stochastic_fits,
        stat_test_dim=stat_test_dim,
        n_samples_per_cv_group=n_samples_per_cv_group,
        n_cv_group=n_cv_group,
        max_sample_weight=max_sample_weight,
        random_state=random_state,
>>>>>>> 2f314960
    )
    assert (
        predictions_weighted.ndim == 3
    )  # (n_stochastic_fits, n_test_data_points, prediction_dim)
    assert predictions_weighted.shape == predictions_repeated.shape

<<<<<<< HEAD
    deterministic_flag = False
    if predictions_weighted.dtype != np.int32:
        diffs = predictions_weighted.max(axis=0) - predictions_weighted.min(axis=0)
        if np.all(diffs < np.finfo(diffs.dtype).eps):
            deterministic_flag = True

    if predictions_repeated.dtype != np.int32:
        diffs = predictions_repeated.max(axis=0) - predictions_repeated.min(axis=0)
        if np.all(diffs < np.finfo(diffs.dtype).eps):
            deterministic_flag = True
=======
    message = (
        f"Repeatedly fitting {est} with different random seeds led to the "
        "same predictions: please check sample weight equivalence by an exact "
        "equality test instead of statistical tests."
    )
    diffs = predictions_weighted.max(axis=0) - predictions_weighted.min(axis=0)
    if np.all(diffs < np.finfo(diffs.dtype).eps):
        raise UnexpectedDeterministicPredictions(message)

    diffs = predictions_repeated.max(axis=0) - predictions_repeated.min(axis=0)
    if np.all(diffs < np.finfo(diffs.dtype).eps):
        raise UnexpectedDeterministicPredictions(message)
>>>>>>> 2f314960

    assert predictions_weighted.ndim == 3
    assert predictions_weighted.shape[0] == n_stochastic_fits
    # assert math.prod(predictions_weighted.shape[1:]) == stat_test_dim
    assert predictions_repeated.shape == predictions_weighted.shape

    data_to_test_weighted = predictions_weighted.reshape(
        (n_stochastic_fits, stat_test_dim)
    ).T  # shape: (stat_test_dim, n_stochastic_fits)
    data_to_test_repeated = predictions_repeated.reshape(
        (n_stochastic_fits, stat_test_dim)
    ).T  # shape: (stat_test_dim, n_stochastic_fits)

    # Iterate of all statistical test dimensions and compute p-values
    # for each dimension.
    pvalues = []
    for i in range(stat_test_dim):
        pvalue = run_1d_test(
            data_to_test_weighted[i], data_to_test_repeated[i], test_name
        ).pvalue
        pvalues.append(pvalue)

    pvalues = np.asarray(pvalues)
    return EquivalenceTestResult(
        est.__class__.__name__,
        test_name,
<<<<<<< HEAD
        pvalue,
        scores_weighted,
        scores_repeated,
        deterministic_flag,
=======
        pvalues.min(),
        np.nanmean(pvalues),
        pvalues,
        predictions_weighted,
        predictions_repeated,
>>>>>>> 2f314960
    )


def get_cv_params(
    n_cv_group,
    n_samples_per_cv_group,
    X_train,
    X_resampled_by_weights,
    sample_weight,
):
    groups_weighted = np.hstack(
        ([np.full(n_samples_per_cv_group, i) for i in range(n_cv_group)])
    )
    splits_weighted = list(LeaveOneGroupOut().split(X_train, groups=groups_weighted))
    extra_params_weighted = {"cv": splits_weighted}

    groups_repeated = np.repeat(groups_weighted, sample_weight.astype(int), axis=0)
    splits_repeated = list(
        LeaveOneGroupOut().split(X_resampled_by_weights, groups=groups_repeated)
    )
    extra_params_repeated = {"cv": splits_repeated}
    return extra_params_weighted, extra_params_repeated


<<<<<<< HEAD
def score_estimator(est, X, y):

    if is_regressor(est):
        preds = est.predict(X)
        return mean_squared_error(preds, y), preds
    elif is_classifier(est):
        if hasattr(est, "predict_proba"):
            preds = est.predict_proba(X)
            return log_loss(y, preds), preds
        else:
            preds = est.decision_function(X)
            y_type = type_of_target(y)
            if y_type not in ("binary", "multilabel-indicator"):
                return average_precision_score(y, preds), preds
            else:
                return roc_auc_score(preds, y), preds
    elif is_clusterer(est):
        preds = est.predict(X)
        return adjusted_rand_score(preds, y), preds
=======
def compute_predictions(est, X):
    if is_regressor(est):
        # Reshape to 2D to match classifier and tranformer output shapes.
        return est.predict(X).reshape(-1, 1)
    elif is_classifier(est):
        if hasattr(est, "predict_proba"):
            return est.predict_proba(X)
        else:
            return est.decision_function(X)
    elif hasattr(est, "transform"):
        return est.transform(X)
>>>>>>> 2f314960
    else:
        raise NotImplementedError(f"Estimator type not supported: {est}")


def check_pipeline_and_fit(est, X, y, sample_weight=None, seed=None):
    if not is_classifier(est) and not is_regressor(est) and hasattr(est, "transform"):
        est = Pipeline(
            [
                ("transformer", est),
                ("ridge", Ridge(random_state=seed, fit_intercept=False)),
            ]
        )
        est = est.fit(
            X,
            y,
            transformer__sample_weight=sample_weight,
            ridge__sample_weight=sample_weight,
        )
    else:
        est = est.fit(X, y, sample_weight=sample_weight)
    return est


def multifit_over_weighted_and_repeated(
    est,
    n_stochastic_fits=200,
    stat_test_dim=30,
    n_samples_per_cv_group=100,
    n_cv_group=3,
    n_features=10,
    n_classes=3,
    test_pool_size=1000,
    max_sample_weight=5,
    random_state=None,
):
    if "cv" in est.get_params():
        use_cv = True
        effective_train_size = n_samples_per_cv_group * n_cv_group
    else:
        use_cv = False
        effective_train_size = n_samples_per_cv_group

    X, y, sample_weight = make_data_for_estimator(
        est,
        effective_train_size + test_pool_size,
        n_features=n_features,
        n_classes=n_classes,
        max_sample_weight=max_sample_weight,
        random_state=random_state,
    )

    (
        X_train,
        y_train,
        sample_weight_train,
        X_resampled_by_weights,
        y_resampled_by_weights,
        X_test,
        y_test,
        sample_weight_test,
    ) = weighted_and_repeated_train_test_split(
        X,
        y,
        sample_weight=sample_weight,
        train_size=effective_train_size,
        random_state=random_state,
    )

    if use_cv:
        extra_params_weighted, extra_params_repeated = get_cv_params(
            n_cv_group,
            n_samples_per_cv_group,
            X_train,
            X_resampled_by_weights,
            sample_weight_train,
        )
    else:
        extra_params_weighted = {}
        extra_params_repeated = {}

    # Perform one reference fit to inspect the predictions dimensions.
    est_ref = clone(est).set_params(**extra_params_weighted)
    if "random_state" in signature(est.fit).parameters:
        est_ref.set_params(random_state=0)
    est_ref = check_pipeline_and_fit(est_ref, X_train, y_train, sample_weight_train)

<<<<<<< HEAD
    scores_weighted_all = []
    scores_repeated_all = []
=======
    predictions_ref = compute_predictions(est_ref, X_test[:1])

    # Adjust the number of predictions so that stat_test_dim = n_test_data_points *
    # prediction_dim for all evaluated models. This is necessary to be able to
    # compare the p-values across different models.
    assert predictions_ref.ndim == 2
    assert predictions_ref.shape[0] == 1
    prediction_dim = predictions_ref.shape[1]

    # Reduce the dimensionality of the predictions if necessary.
    if prediction_dim * 3 > stat_test_dim:
        # Reduce projection_dim such that test_size >= 3 to be able to
        # minimally characterize the variations of the learned prediction
        # function.
        assert stat_test_dim % 3 == 0
        prediction_dim = stat_test_dim // 3
        rp = GaussianRandomProjection(
            n_components=prediction_dim, random_state=random_state
        )
        rp.fit(predictions_ref)
        project = rp.transform
    else:
        project = lambda x: x  # noqa: E731

    n_test_data_points = stat_test_dim // prediction_dim

    # If the following does not hold, we should raise an informative error message to tell
    assert n_test_data_points <= X_test.shape[0]

    X_test_diverse_subset = get_diverse_subset(
        X_test, y_test, sample_weight_test, test_size=n_test_data_points
    )
>>>>>>> 2f314960
    predictions_weighted_all = []
    predictions_repeated_all = []
    for seed in tqdm(range(n_stochastic_fits)):
        if "random_state" in signature(est.__init__).parameters:
            est_weighted = clone(est).set_params(
                random_state=seed, **extra_params_weighted
            )
            # Use different random seeds for the other group of fits to avoid
            # introducing an unwanted statistical dependency.
            est_repeated = clone(est).set_params(
                random_state=seed + n_stochastic_fits, **extra_params_repeated
            )
        else:
            est_weighted = clone(est).set_params(**extra_params_weighted)
            est_repeated = clone(est).set_params(**extra_params_repeated)

        est_weighted = check_pipeline_and_fit(
            est_weighted,
            X_train,
            y_train,
            sample_weight=sample_weight_train,
            seed=seed,
        )
        est_repeated = check_pipeline_and_fit(
            est_repeated,
            X_resampled_by_weights,
            y_resampled_by_weights,
            seed=seed,
        )

<<<<<<< HEAD
        scores_weighted, preds_weighted = score_estimator(est_weighted, X_test, y_test)
        scores_repeated, preds_repeated = score_estimator(est_repeated, X_test, y_test)

        scores_weighted_all.append(scores_weighted)
        scores_repeated_all.append(scores_repeated)
        predictions_weighted_all.append(preds_weighted)
        predictions_repeated_all.append(preds_repeated)

    scores_weighted_all = np.stack(scores_weighted_all)
    scores_repeated_all = np.stack(scores_repeated_all)
    predictions_weighted_all = np.stack(predictions_weighted_all).reshape(
        n_stochastic_fits, -1
    )
    predictions_repeated_all = np.stack(predictions_repeated_all).reshape(
        n_stochastic_fits, -1
    )

    return (
        scores_weighted_all,
        scores_repeated_all,
        predictions_weighted_all,
        predictions_repeated_all,
    )
=======
        predictions_weighted = compute_predictions(est_weighted, X_test_diverse_subset)
        predictions_repeated = compute_predictions(est_repeated, X_test_diverse_subset)

        predictions_weighted_all.append(project(predictions_weighted))
        predictions_repeated_all.append(project(predictions_repeated))

    predictions_weighted_all = np.stack(predictions_weighted_all)
    predictions_repeated_all = np.stack(predictions_repeated_all)

    return predictions_weighted_all, predictions_repeated_all, X_test_diverse_subset
>>>>>>> 2f314960
<|MERGE_RESOLUTION|>--- conflicted
+++ resolved
@@ -1,7 +1,6 @@
 from dataclasses import dataclass
 
 import numpy as np
-<<<<<<< HEAD
 from inspect import signature
 from sklearn.base import clone, is_classifier, is_regressor, is_clusterer
 from sklearn.utils.multiclass import type_of_target
@@ -13,18 +12,12 @@
     adjusted_rand_score,
     average_precision_score,
 )
-=======
-from sklearn.base import clone, is_classifier, is_regressor
-from sklearn.pipeline import Pipeline
->>>>>>> 2f314960
 from sklearn.linear_model import Ridge
 from sklearn.model_selection import LeaveOneGroupOut
-from sklearn.random_projection import GaussianRandomProjection
 from tqdm import tqdm
 
 
 from .data import (
-    get_diverse_subset,
     make_data_for_estimator,
     weighted_and_repeated_train_test_split,
 )
@@ -35,49 +28,28 @@
 class EquivalenceTestResult:
     estimator_name: str
     test_name: str
-<<<<<<< HEAD
     p_value: float
     scores_weighted: np.ndarray
     scores_repeated: np.ndarray
     deterministic_flag: bool
-=======
-    min_p_value: float
-    mean_p_value: float
-    p_values: np.ndarray
-    predictions_weighted: np.ndarray
-    predictions_repeated: np.ndarray
->>>>>>> 2f314960
 
     def __repr__(self):
         return (
             "EquivalenceTestResult("
             f"estimator_name={self.estimator_name!r}, "
             f"test_name={self.test_name!r}, "
-<<<<<<< HEAD
             f"p_value={self.p_value}, "
             f"deterministic_flag={self.deterministic_flag}, "
-=======
-            f"min_p_value={self.min_p_value}, "
-            f"mean_p_value={self.mean_p_value})"
->>>>>>> 2f314960
         )
 
     def to_dict(self):
         return {
             "estimator_name": self.estimator_name,
             "test_name": self.test_name,
-<<<<<<< HEAD
             "p_value": self.p_value,
             "scores_weighted": self.scores_weighted,
             "scores_repeated": self.scores_repeated,
             "deterministic_flag": self.deterministic_flag,
-=======
-            "min_p_value": self.min_p_value,
-            "mean_p_value": self.mean_p_value,
-            "p_values": self.p_values,
-            "predictions_weighted": self.predictions_weighted,
-            "predictions_repeated": self.predictions_repeated,
->>>>>>> 2f314960
         }
 
 
@@ -112,7 +84,6 @@
 
     """
 
-<<<<<<< HEAD
     scores_weighted, scores_repeated, predictions_weighted, predictions_repeated = (
         multifit_over_weighted_and_repeated(
             est,
@@ -124,25 +95,11 @@
             max_sample_weight=max_sample_weight,
             random_state=random_state,
         )
-=======
-    predictions_weighted, predictions_repeated, _ = multifit_over_weighted_and_repeated(
-        est,
-        n_features=n_features,
-        n_classes=n_classes,
-        n_stochastic_fits=n_stochastic_fits,
-        stat_test_dim=stat_test_dim,
-        n_samples_per_cv_group=n_samples_per_cv_group,
-        n_cv_group=n_cv_group,
-        max_sample_weight=max_sample_weight,
-        random_state=random_state,
->>>>>>> 2f314960
-    )
-    assert (
-        predictions_weighted.ndim == 3
-    )  # (n_stochastic_fits, n_test_data_points, prediction_dim)
-    assert predictions_weighted.shape == predictions_repeated.shape
-
-<<<<<<< HEAD
+    )
+
+    assert scores_weighted.ndim == 1  # (n_stochastic_fits,)
+    assert scores_weighted.shape == scores_repeated.shape
+
     deterministic_flag = False
     if predictions_weighted.dtype != np.int32:
         diffs = predictions_weighted.max(axis=0) - predictions_weighted.min(axis=0)
@@ -153,20 +110,6 @@
         diffs = predictions_repeated.max(axis=0) - predictions_repeated.min(axis=0)
         if np.all(diffs < np.finfo(diffs.dtype).eps):
             deterministic_flag = True
-=======
-    message = (
-        f"Repeatedly fitting {est} with different random seeds led to the "
-        "same predictions: please check sample weight equivalence by an exact "
-        "equality test instead of statistical tests."
-    )
-    diffs = predictions_weighted.max(axis=0) - predictions_weighted.min(axis=0)
-    if np.all(diffs < np.finfo(diffs.dtype).eps):
-        raise UnexpectedDeterministicPredictions(message)
-
-    diffs = predictions_repeated.max(axis=0) - predictions_repeated.min(axis=0)
-    if np.all(diffs < np.finfo(diffs.dtype).eps):
-        raise UnexpectedDeterministicPredictions(message)
->>>>>>> 2f314960
 
     assert predictions_weighted.ndim == 3
     assert predictions_weighted.shape[0] == n_stochastic_fits
@@ -193,18 +136,10 @@
     return EquivalenceTestResult(
         est.__class__.__name__,
         test_name,
-<<<<<<< HEAD
         pvalue,
         scores_weighted,
         scores_repeated,
         deterministic_flag,
-=======
-        pvalues.min(),
-        np.nanmean(pvalues),
-        pvalues,
-        predictions_weighted,
-        predictions_repeated,
->>>>>>> 2f314960
     )
 
 
@@ -229,7 +164,6 @@
     return extra_params_weighted, extra_params_repeated
 
 
-<<<<<<< HEAD
 def score_estimator(est, X, y):
 
     if is_regressor(est):
@@ -249,19 +183,6 @@
     elif is_clusterer(est):
         preds = est.predict(X)
         return adjusted_rand_score(preds, y), preds
-=======
-def compute_predictions(est, X):
-    if is_regressor(est):
-        # Reshape to 2D to match classifier and tranformer output shapes.
-        return est.predict(X).reshape(-1, 1)
-    elif is_classifier(est):
-        if hasattr(est, "predict_proba"):
-            return est.predict_proba(X)
-        else:
-            return est.decision_function(X)
-    elif hasattr(est, "transform"):
-        return est.transform(X)
->>>>>>> 2f314960
     else:
         raise NotImplementedError(f"Estimator type not supported: {est}")
 
@@ -348,43 +269,8 @@
         est_ref.set_params(random_state=0)
     est_ref = check_pipeline_and_fit(est_ref, X_train, y_train, sample_weight_train)
 
-<<<<<<< HEAD
     scores_weighted_all = []
     scores_repeated_all = []
-=======
-    predictions_ref = compute_predictions(est_ref, X_test[:1])
-
-    # Adjust the number of predictions so that stat_test_dim = n_test_data_points *
-    # prediction_dim for all evaluated models. This is necessary to be able to
-    # compare the p-values across different models.
-    assert predictions_ref.ndim == 2
-    assert predictions_ref.shape[0] == 1
-    prediction_dim = predictions_ref.shape[1]
-
-    # Reduce the dimensionality of the predictions if necessary.
-    if prediction_dim * 3 > stat_test_dim:
-        # Reduce projection_dim such that test_size >= 3 to be able to
-        # minimally characterize the variations of the learned prediction
-        # function.
-        assert stat_test_dim % 3 == 0
-        prediction_dim = stat_test_dim // 3
-        rp = GaussianRandomProjection(
-            n_components=prediction_dim, random_state=random_state
-        )
-        rp.fit(predictions_ref)
-        project = rp.transform
-    else:
-        project = lambda x: x  # noqa: E731
-
-    n_test_data_points = stat_test_dim // prediction_dim
-
-    # If the following does not hold, we should raise an informative error message to tell
-    assert n_test_data_points <= X_test.shape[0]
-
-    X_test_diverse_subset = get_diverse_subset(
-        X_test, y_test, sample_weight_test, test_size=n_test_data_points
-    )
->>>>>>> 2f314960
     predictions_weighted_all = []
     predictions_repeated_all = []
     for seed in tqdm(range(n_stochastic_fits)):
@@ -415,7 +301,6 @@
             seed=seed,
         )
 
-<<<<<<< HEAD
         scores_weighted, preds_weighted = score_estimator(est_weighted, X_test, y_test)
         scores_repeated, preds_repeated = score_estimator(est_repeated, X_test, y_test)
 
@@ -438,16 +323,4 @@
         scores_repeated_all,
         predictions_weighted_all,
         predictions_repeated_all,
-    )
-=======
-        predictions_weighted = compute_predictions(est_weighted, X_test_diverse_subset)
-        predictions_repeated = compute_predictions(est_repeated, X_test_diverse_subset)
-
-        predictions_weighted_all.append(project(predictions_weighted))
-        predictions_repeated_all.append(project(predictions_repeated))
-
-    predictions_weighted_all = np.stack(predictions_weighted_all)
-    predictions_repeated_all = np.stack(predictions_repeated_all)
-
-    return predictions_weighted_all, predictions_repeated_all, X_test_diverse_subset
->>>>>>> 2f314960
+    )