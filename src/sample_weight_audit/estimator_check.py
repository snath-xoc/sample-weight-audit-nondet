--- conflicted
+++ resolved
@@ -179,14 +179,6 @@
             return est.predict_proba(X)
         else:
             return est.decision_function(X)
-<<<<<<< HEAD
-    elif isinstance(est, Pipeline):
-        if score:
-            return mean_squared_error(est.predict(X), y)
-        else:
-            return est.predict(X)
-=======
->>>>>>> 203bdb9e
     elif hasattr(est, "transform"):
         return est.transform(X)
     else:
